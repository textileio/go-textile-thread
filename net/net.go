--- conflicted
+++ resolved
@@ -460,15 +460,20 @@
 	return n.store.DeleteThread(id) // Delete logstore keys, addresses, and heads
 }
 
-<<<<<<< HEAD
-func (t *net) GetThreadAddresses(ctx context.Context, creds thread.Credentials) ([]ma.Multiaddr, error) {
-	tinfo, err := t.GetThread(ctx, creds)
-	if err != nil {
-		return nil, err
-	}
-	host := t.Host()
-	peerID, _ := ma.NewComponent("p2p", host.ID().String())
-	threadID, _ := ma.NewComponent("thread", tinfo.ID.String())
+func (n *net) GetThreadAddresses(ctx context.Context, id thread.ID, opts ...core.ThreadOption) ([]ma.Multiaddr, error) {
+	tinfo, err := n.GetThread(ctx, id, opts...)
+	if err != nil {
+		return nil, err
+	}
+	host := n.Host()
+	peerID, err := ma.NewComponent("p2p", host.ID().String())
+	if err != nil {
+		return nil, err
+	}
+	threadID, err := ma.NewComponent("thread", tinfo.ID.String())
+	if err != nil {
+		return nil, err
+	}
 	addrs := host.Addrs()
 	res := make([]ma.Multiaddr, len(addrs))
 	for i := range addrs {
@@ -477,9 +482,6 @@
 	return res, nil
 }
 
-func (t *net) AddReplicator(ctx context.Context, creds thread.Credentials, paddr ma.Multiaddr) (pid peer.ID, err error) {
-	info, err := t.store.GetThread(creds.ThreadID())
-=======
 func (n *net) AddReplicator(ctx context.Context, id thread.ID, paddr ma.Multiaddr, opts ...core.ThreadOption) (pid peer.ID, err error) {
 	args := &core.ThreadOptions{}
 	for _, opt := range opts {
@@ -490,7 +492,6 @@
 	}
 
 	info, err := n.store.GetThread(id)
->>>>>>> 384aec75
 	if err != nil {
 		return
 	}
