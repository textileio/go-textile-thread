package api

import (
	"context"
	"encoding/json"
	"errors"
	"fmt"
	"io"

	"github.com/alecthomas/jsonschema"
	logging "github.com/ipfs/go-log"
	ma "github.com/multiformats/go-multiaddr"
	pb "github.com/textileio/go-threads/api/pb"
	"github.com/textileio/go-threads/core/app"
	core "github.com/textileio/go-threads/core/db"
	lstore "github.com/textileio/go-threads/core/logstore"
	"github.com/textileio/go-threads/core/net"
	"github.com/textileio/go-threads/core/thread"
	"github.com/textileio/go-threads/db"
	"github.com/textileio/go-threads/util"
	"google.golang.org/grpc/codes"
	"google.golang.org/grpc/status"
)

var (
	log = logging.Logger("threadsapi")
)

// Service is a gRPC service for a DB manager.
type Service struct {
	manager *db.Manager
}

// Config specifies server settings.
type Config struct {
	RepoPath string
	Debug    bool
}

// NewService starts and returns a new service with the given network.
// The network is *not* managed by the server.
func NewService(network app.Net, conf Config) (*Service, error) {
	var err error
	if conf.Debug {
		err = util.SetLogLevels(map[string]logging.LogLevel{
			"threadsapi": logging.LevelDebug,
		})
		if err != nil {
			return nil, err
		}
	}

	manager, err := db.NewManager(network, db.WithRepoPath(conf.RepoPath), db.WithDebug(conf.Debug))
	if err != nil {
		return nil, err
	}
	return &Service{manager: manager}, nil
}

func (s *Service) Close() error {
	return s.manager.Close()
}

type remoteIdentity struct {
	pk     thread.PubKey
	server pb.API_GetTokenServer
}

func (i *remoteIdentity) Sign(ctx context.Context, msg []byte) ([]byte, error) {
	if err := i.server.Send(&pb.GetTokenReply{
		Payload: &pb.GetTokenReply_Challenge{
			Challenge: msg,
		},
	}); err != nil {
		return nil, err
	}

	var req *pb.GetTokenRequest
	done := make(chan error)
	go func() {
		defer close(done)
		var err error
		req, err = i.server.Recv()
		if err != nil {
			done <- err
			return
		}
	}()
	select {
	case <-ctx.Done():
		return nil, status.Error(codes.DeadlineExceeded, "Challenge deadline exceeded")
	case err, ok := <-done:
		if ok {
			return nil, err
		}
	}

	var sig []byte
	switch payload := req.Payload.(type) {
	case *pb.GetTokenRequest_Signature:
		sig = payload.Signature
	default:
		return nil, status.Error(codes.InvalidArgument, "Signature is required")
	}
	return sig, nil
}

func (i *remoteIdentity) GetPublic() thread.PubKey {
	return i.pk
}

func (s *Service) GetToken(server pb.API_GetTokenServer) error {
	log.Debugf("received get token request")

	req, err := server.Recv()
	if err != nil {
		return err
	}
	key := &thread.Libp2pPubKey{}
	switch payload := req.Payload.(type) {
	case *pb.GetTokenRequest_Key:
		err = key.UnmarshalString(payload.Key)
		if err != nil {
			return err
		}
	default:
		return status.Error(codes.InvalidArgument, "Key is required")
	}

	identity := &remoteIdentity{
		pk:     key,
		server: server,
	}
	tok, err := s.manager.GetToken(server.Context(), identity)
	if err != nil {
		return err
	}
	return server.Send(&pb.GetTokenReply{
		Payload: &pb.GetTokenReply_Token{
			Token: string(tok),
		},
	})
}

func (s *Service) NewDB(ctx context.Context, req *pb.NewDBRequest) (*pb.NewDBReply, error) {
	log.Debugf("received new db request")

	id, err := thread.Cast(req.DbID)
	if err != nil {
		return nil, status.Error(codes.InvalidArgument, err.Error())
	}
	collections := make([]db.CollectionConfig, len(req.Collections))
	for i, c := range req.Collections {
		cc, err := collectionConfigFromPb(c)
		if err != nil {
			return nil, status.Error(codes.InvalidArgument, err.Error())
		}
		collections[i] = cc
	}
	token, err := thread.NewTokenFromMD(ctx)
	if err != nil {
		return nil, err
	}
	if _, err = s.manager.NewDB(ctx, id, db.WithNewManagedDBToken(token), db.WithNewManagedDBCollections(collections...)); err != nil {
		return nil, err
	}
	return &pb.NewDBReply{}, nil
}

func (s *Service) NewDBFromAddr(ctx context.Context, req *pb.NewDBFromAddrRequest) (*pb.NewDBReply, error) {
	log.Debugf("received new db from address request")

	addr, err := ma.NewMultiaddrBytes(req.Addr)
	if err != nil {
		return nil, status.Error(codes.InvalidArgument, err.Error())
	}
	key, err := thread.KeyFromBytes(req.Key)
	if err != nil {
		return nil, status.Error(codes.InvalidArgument, err.Error())
	}
	collections := make([]db.CollectionConfig, len(req.Collections))
	for i, c := range req.Collections {
		cc, err := collectionConfigFromPb(c)
		if err != nil {
			return nil, status.Error(codes.InvalidArgument, err.Error())
		}
		collections[i] = cc
	}
	token, err := thread.NewTokenFromMD(ctx)
	if err != nil {
		return nil, err
	}
	if _, err = s.manager.NewDBFromAddr(ctx, addr, key, db.WithNewManagedDBToken(token), db.WithNewManagedDBCollections(collections...)); err != nil {
		return nil, err
	}
	return &pb.NewDBReply{}, nil
}

func collectionConfigFromPb(pbc *pb.CollectionConfig) (db.CollectionConfig, error) {
	indexes := make([]db.IndexConfig, len(pbc.Indexes))
	for i, index := range pbc.Indexes {
		indexes[i] = db.IndexConfig{
			Path:   index.Path,
			Unique: index.Unique,
		}
	}
	schema := &jsonschema.Schema{}
	if err := json.Unmarshal(pbc.GetSchema(), schema); err != nil {
		return db.CollectionConfig{}, err
	}
	return db.CollectionConfig{
		Name:    pbc.Name,
		Schema:  schema,
		Indexes: indexes,
	}, nil
}

<<<<<<< HEAD
// GetInviteInfo returns db addresses and keys.
func (s *Service) GetInviteInfo(ctx context.Context, req *pb.GetInviteInfoRequest) (*pb.GetInviteInfoReply, error) {
	creds, err := getCredentials(req.Credentials)
	if err != nil {
		return nil, err
	}
	d, err := s.getDB(creds)
	_, addrs, key, err := d.GetInviteInfo()
	if err != nil {
		return nil, err
	}
	res := make([]string, len(addrs))
	for i := range addrs {
		res[i] = addrs[i].String()
	}
	reply := &pb.GetInviteInfoReply{
		Addresses: res,
		Key:       key.Bytes(),
=======
func (s *Service) GetDBInfo(ctx context.Context, req *pb.GetDBInfoRequest) (*pb.GetDBInfoReply, error) {
	id, err := thread.Cast(req.DbID)
	if err != nil {
		return nil, status.Error(codes.InvalidArgument, err.Error())
	}
	token, err := thread.NewTokenFromMD(ctx)
	if err != nil {
		return nil, err
	}
	tinfo, err := s.manager.Net().GetThread(ctx, id, net.WithThreadToken(token))
	if err != nil {
		return nil, err
	}
	host := s.manager.Net().Host()
	peerID, _ := ma.NewComponent("p2p", host.ID().String())
	threadID, _ := ma.NewComponent("thread", tinfo.ID.String())
	addrs := host.Addrs()
	res := make([][]byte, len(addrs))
	for i := range addrs {
		res[i] = addrs[i].Encapsulate(peerID).Encapsulate(threadID).Bytes()
	}
	reply := &pb.GetDBInfoReply{
		Addrs: res,
		Key:   tinfo.Key.Bytes(),
>>>>>>> 384aec75
	}
	return reply, nil
}

func (s *Service) NewCollection(ctx context.Context, req *pb.NewCollectionRequest) (*pb.NewCollectionReply, error) {
	id, err := thread.Cast(req.DbID)
	if err != nil {
		return nil, status.Error(codes.InvalidArgument, err.Error())
	}
	token, err := thread.NewTokenFromMD(ctx)
	if err != nil {
		return nil, err
	}
	d, err := s.getDB(ctx, id, token)
	if err != nil {
		return nil, err
	}
	cc, err := collectionConfigFromPb(req.Config)
	if err != nil {
		return nil, err
	}
	if _, err = d.NewCollection(cc); err != nil {
		return nil, err
	}
	return &pb.NewCollectionReply{}, nil
}

func (s *Service) Create(ctx context.Context, req *pb.CreateRequest) (*pb.CreateReply, error) {
	id, err := thread.Cast(req.DbID)
	if err != nil {
		return nil, status.Error(codes.InvalidArgument, err.Error())
	}
	token, err := thread.NewTokenFromMD(ctx)
	if err != nil {
		return nil, err
	}
	collection, err := s.getCollection(ctx, req.CollectionName, id, token)
	if err != nil {
		return nil, err
	}
	return s.processCreateRequest(req, token, collection.CreateMany)
}

func (s *Service) Save(ctx context.Context, req *pb.SaveRequest) (*pb.SaveReply, error) {
	id, err := thread.Cast(req.DbID)
	if err != nil {
		return nil, status.Error(codes.InvalidArgument, err.Error())
	}
	token, err := thread.NewTokenFromMD(ctx)
	if err != nil {
		return nil, err
	}
	collection, err := s.getCollection(ctx, req.CollectionName, id, token)
	if err != nil {
		return nil, err
	}
	return s.processSaveRequest(req, token, collection.SaveMany)
}

func (s *Service) Delete(ctx context.Context, req *pb.DeleteRequest) (*pb.DeleteReply, error) {
	id, err := thread.Cast(req.DbID)
	if err != nil {
		return nil, status.Error(codes.InvalidArgument, err.Error())
	}
	token, err := thread.NewTokenFromMD(ctx)
	if err != nil {
		return nil, err
	}
	collection, err := s.getCollection(ctx, req.CollectionName, id, token)
	if err != nil {
		return nil, err
	}
	return s.processDeleteRequest(req, token, collection.DeleteMany)
}

func (s *Service) Has(ctx context.Context, req *pb.HasRequest) (*pb.HasReply, error) {
	id, err := thread.Cast(req.DbID)
	if err != nil {
		return nil, status.Error(codes.InvalidArgument, err.Error())
	}
	token, err := thread.NewTokenFromMD(ctx)
	if err != nil {
		return nil, err
	}
	collection, err := s.getCollection(ctx, req.CollectionName, id, token)
	if err != nil {
		return nil, err
	}
	return s.processHasRequest(req, token, collection.HasMany)
}

func (s *Service) Find(ctx context.Context, req *pb.FindRequest) (*pb.FindReply, error) {
	id, err := thread.Cast(req.DbID)
	if err != nil {
		return nil, status.Error(codes.InvalidArgument, err.Error())
	}
	token, err := thread.NewTokenFromMD(ctx)
	if err != nil {
		return nil, err
	}
	collection, err := s.getCollection(ctx, req.CollectionName, id, token)
	if err != nil {
		return nil, err
	}
	return s.processFindRequest(req, token, collection.Find)
}

func (s *Service) FindByID(ctx context.Context, req *pb.FindByIDRequest) (*pb.FindByIDReply, error) {
	id, err := thread.Cast(req.DbID)
	if err != nil {
		return nil, status.Error(codes.InvalidArgument, err.Error())
	}
	token, err := thread.NewTokenFromMD(ctx)
	if err != nil {
		return nil, err
	}
	collection, err := s.getCollection(ctx, req.CollectionName, id, token)
	if err != nil {
		return nil, err
	}
	return s.processFindByIDRequest(req, token, collection.FindByID)
}

func (s *Service) ReadTransaction(stream pb.API_ReadTransactionServer) error {
	firstReq, err := stream.Recv()
	if err != nil {
		return err
	}

	var id thread.ID
	var collectionName string
	switch x := firstReq.Option.(type) {
	case *pb.ReadTransactionRequest_StartTransactionRequest:
		id, err = thread.Cast(x.StartTransactionRequest.DbID)
		if err != nil {
			return status.Error(codes.InvalidArgument, err.Error())
		}
		collectionName = x.StartTransactionRequest.CollectionName
	case nil:
		return fmt.Errorf("no ReadTransactionRequest type set")
	default:
		return fmt.Errorf("ReadTransactionRequest.Option has unexpected type %T", x)
	}

	token, err := thread.NewTokenFromMD(stream.Context())
	if err != nil {
		return err
	}
	collection, err := s.getCollection(stream.Context(), collectionName, id, token)
	if err != nil {
		return err
	}

	return collection.ReadTxn(func(txn *db.Txn) error {
		for {
			req, err := stream.Recv()
			if err == io.EOF {
				return nil
			}
			if err != nil {
				return err
			}
			switch x := req.Option.(type) {
			case *pb.ReadTransactionRequest_HasRequest:
				innerReply, err := s.processHasRequest(x.HasRequest, token, func(ids []core.InstanceID, _ ...db.TxnOption) (bool, error) {
					return txn.Has(ids...)
				})
				if err != nil {
					return err
				}
				option := &pb.ReadTransactionReply_HasReply{HasReply: innerReply}
				if err := stream.Send(&pb.ReadTransactionReply{Option: option}); err != nil {
					return err
				}
			case *pb.ReadTransactionRequest_FindByIDRequest:
				innerReply, err := s.processFindByIDRequest(x.FindByIDRequest, token, func(id core.InstanceID, _ ...db.TxnOption) ([]byte, error) {
					return txn.FindByID(id)
				})
				if err != nil {
					return err
				}
				option := &pb.ReadTransactionReply_FindByIDReply{FindByIDReply: innerReply}
				if err := stream.Send(&pb.ReadTransactionReply{Option: option}); err != nil {
					return err
				}
			case *pb.ReadTransactionRequest_FindRequest:
				innerReply, err := s.processFindRequest(x.FindRequest, token, func(q *db.Query, _ ...db.TxnOption) (ret [][]byte, err error) {
					return txn.Find(q)
				})
				if err != nil {
					return err
				}
				option := &pb.ReadTransactionReply_FindReply{FindReply: innerReply}
				if err := stream.Send(&pb.ReadTransactionReply{Option: option}); err != nil {
					return err
				}
			case nil:
				return fmt.Errorf("no ReadTransactionRequest type set")
			default:
				return fmt.Errorf("ReadTransactionRequest.Option has unexpected type %T", x)
			}
		}
	}, db.WithTxnToken(token))
}

func (s *Service) WriteTransaction(stream pb.API_WriteTransactionServer) error {
	firstReq, err := stream.Recv()
	if err != nil {
		return err
	}

	var id thread.ID
	var collectionName string
	switch x := firstReq.Option.(type) {
	case *pb.WriteTransactionRequest_StartTransactionRequest:
		id, err = thread.Cast(x.StartTransactionRequest.DbID)
		if err != nil {
			return status.Error(codes.InvalidArgument, err.Error())
		}
		collectionName = x.StartTransactionRequest.CollectionName
	case nil:
		return fmt.Errorf("no WriteTransactionRequest type set")
	default:
		return fmt.Errorf("WriteTransactionRequest.Option has unexpected type %T", x)
	}

	token, err := thread.NewTokenFromMD(stream.Context())
	if err != nil {
		return err
	}
	collection, err := s.getCollection(stream.Context(), collectionName, id, token)
	if err != nil {
		return err
	}

	return collection.WriteTxn(func(txn *db.Txn) error {
		for {
			req, err := stream.Recv()
			if err == io.EOF {
				return nil
			}
			if err != nil {
				return err
			}
			switch x := req.Option.(type) {
			case *pb.WriteTransactionRequest_HasRequest:
				innerReply, err := s.processHasRequest(x.HasRequest, token, func(ids []core.InstanceID, _ ...db.TxnOption) (bool, error) {
					return txn.Has(ids...)
				})
				if err != nil {
					return err
				}
				option := &pb.WriteTransactionReply_HasReply{HasReply: innerReply}
				if err := stream.Send(&pb.WriteTransactionReply{Option: option}); err != nil {
					return err
				}
			case *pb.WriteTransactionRequest_FindByIDRequest:
				innerReply, err := s.processFindByIDRequest(x.FindByIDRequest, token, func(id core.InstanceID, _ ...db.TxnOption) ([]byte, error) {
					return txn.FindByID(id)
				})
				if err != nil {
					return err
				}
				option := &pb.WriteTransactionReply_FindByIDReply{FindByIDReply: innerReply}
				if err := stream.Send(&pb.WriteTransactionReply{Option: option}); err != nil {
					return err
				}
			case *pb.WriteTransactionRequest_FindRequest:
				innerReply, err := s.processFindRequest(x.FindRequest, token, func(q *db.Query, _ ...db.TxnOption) (ret [][]byte, err error) {
					return txn.Find(q)
				})
				if err != nil {
					return err
				}
				option := &pb.WriteTransactionReply_FindReply{FindReply: innerReply}
				if err := stream.Send(&pb.WriteTransactionReply{Option: option}); err != nil {
					return err
				}
			case *pb.WriteTransactionRequest_CreateRequest:
				innerReply, err := s.processCreateRequest(x.CreateRequest, token, func(new [][]byte, _ ...db.TxnOption) ([]core.InstanceID, error) {
					return txn.Create(new...)
				})
				if err != nil {
					return err
				}
				option := &pb.WriteTransactionReply_CreateReply{CreateReply: innerReply}
				if err := stream.Send(&pb.WriteTransactionReply{Option: option}); err != nil {
					return err
				}
			case *pb.WriteTransactionRequest_SaveRequest:
				// @todo: This needs to be a different auth.
				innerReply, err := s.processSaveRequest(x.SaveRequest, token, func(ids [][]byte, _ ...db.TxnOption) error {
					return txn.Save(ids...)
				})
				if err != nil {
					return err
				}
				option := &pb.WriteTransactionReply_SaveReply{SaveReply: innerReply}
				if err := stream.Send(&pb.WriteTransactionReply{Option: option}); err != nil {
					return err
				}
			case *pb.WriteTransactionRequest_DeleteRequest:
				innerReply, err := s.processDeleteRequest(x.DeleteRequest, token, func(ids []core.InstanceID, _ ...db.TxnOption) error {
					return txn.Delete(ids...)
				})
				if err != nil {
					return err
				}
				option := &pb.WriteTransactionReply_DeleteReply{DeleteReply: innerReply}
				if err := stream.Send(&pb.WriteTransactionReply{Option: option}); err != nil {
					return err
				}
			case nil:
				return fmt.Errorf("no WriteTransactionRequest type set")
			default:
				return fmt.Errorf("WriteTransactionRequest.Option has unexpected type %T", x)
			}
		}
	}, db.WithTxnToken(token))
}

func (s *Service) Listen(req *pb.ListenRequest, server pb.API_ListenServer) error {
	id, err := thread.Cast(req.DbID)
	if err != nil {
		return status.Error(codes.InvalidArgument, err.Error())
	}
	token, err := thread.NewTokenFromMD(server.Context())
	if err != nil {
		return err
	}
	d, err := s.getDB(server.Context(), id, token)
	if err != nil {
		return err
	}

	options := make([]db.ListenOption, len(req.Filters))
	for i, filter := range req.Filters {
		var listenActionType db.ListenActionType
		switch filter.Action {
		case pb.ListenRequest_Filter_ALL:
			listenActionType = db.ListenAll
		case pb.ListenRequest_Filter_CREATE:
			listenActionType = db.ListenCreate
		case pb.ListenRequest_Filter_DELETE:
			listenActionType = db.ListenDelete
		case pb.ListenRequest_Filter_SAVE:
			listenActionType = db.ListenSave
		default:
			return status.Errorf(codes.InvalidArgument, "invalid filter action %v", filter.Action)
		}
		options[i] = db.ListenOption{
			Type:       listenActionType,
			Collection: filter.CollectionName,
			ID:         core.InstanceID(filter.InstanceID),
		}
	}

	l, err := d.Listen(options...)
	if err != nil {
		return err
	}
	defer l.Close()

	for {
		err = nil
		select {
		case <-server.Context().Done():
			return nil
		case action, ok := <-l.Channel():
			if !ok {
				return nil
			}
			var replyAction pb.ListenReply_Action
			var instance []byte
			switch action.Type {
			case db.ActionCreate:
				replyAction = pb.ListenReply_CREATE
				instance, err = s.instanceForAction(d, action)
			case db.ActionDelete:
				replyAction = pb.ListenReply_DELETE
			case db.ActionSave:
				replyAction = pb.ListenReply_SAVE
				instance, err = s.instanceForAction(d, action)
			default:
				err = status.Errorf(codes.Internal, "unknown action type %v", action.Type)
			}
			if err != nil {
				return err
			}
			reply := &pb.ListenReply{
				CollectionName: action.Collection,
				InstanceID:     action.ID.String(),
				Action:         replyAction,
				Instance:       instance,
			}
			if err := server.Send(reply); err != nil {
				return err
			}
		}
	}
}

func (s *Service) instanceForAction(db *db.DB, action db.Action) ([]byte, error) {
	collection := db.GetCollection(action.Collection)
	if collection == nil {
		return nil, status.Error(codes.NotFound, "collection not found")
	}
	res, err := collection.FindByID(action.ID)
	if err != nil {
		return nil, err
	}
	return res, nil
}

func (s *Service) processCreateRequest(req *pb.CreateRequest, token thread.Token, createFunc func([][]byte, ...db.TxnOption) ([]core.InstanceID, error)) (*pb.CreateReply, error) {
	res, err := createFunc(req.Instances, db.WithTxnToken(token))
	if err != nil {
		return nil, err
	}
	ids := make([]string, len(res))
	for i, id := range res {
		ids[i] = id.String()
	}
	reply := &pb.CreateReply{
		InstanceIDs: ids,
	}
	return reply, nil
}

func (s *Service) processSaveRequest(req *pb.SaveRequest, token thread.Token, saveFunc func([][]byte, ...db.TxnOption) error) (*pb.SaveReply, error) {
	if err := saveFunc(req.Instances, db.WithTxnToken(token)); err != nil {
		return nil, err
	}
	return &pb.SaveReply{}, nil
}

func (s *Service) processDeleteRequest(req *pb.DeleteRequest, token thread.Token, deleteFunc func([]core.InstanceID, ...db.TxnOption) error) (*pb.DeleteReply, error) {
	instanceIDs := make([]core.InstanceID, len(req.InstanceIDs))
	for i, ID := range req.InstanceIDs {
		instanceIDs[i] = core.InstanceID(ID)
	}
	if err := deleteFunc(instanceIDs, db.WithTxnToken(token)); err != nil {
		return nil, err
	}
	return &pb.DeleteReply{}, nil
}

func (s *Service) processHasRequest(req *pb.HasRequest, token thread.Token, hasFunc func([]core.InstanceID, ...db.TxnOption) (bool, error)) (*pb.HasReply, error) {
	instanceIDs := make([]core.InstanceID, len(req.InstanceIDs))
	for i, ID := range req.InstanceIDs {
		instanceIDs[i] = core.InstanceID(ID)
	}
	exists, err := hasFunc(instanceIDs, db.WithTxnToken(token))
	if err != nil {
		return nil, err
	}
	return &pb.HasReply{Exists: exists}, nil
}

func (s *Service) processFindByIDRequest(req *pb.FindByIDRequest, token thread.Token, findFunc func(id core.InstanceID, opts ...db.TxnOption) ([]byte, error)) (*pb.FindByIDReply, error) {
	instanceID := core.InstanceID(req.InstanceID)
	found, err := findFunc(instanceID, db.WithTxnToken(token))
	if err != nil {
		return nil, err
	}
	return &pb.FindByIDReply{Instance: found}, nil
}

func (s *Service) processFindRequest(req *pb.FindRequest, token thread.Token, findFunc func(q *db.Query, opts ...db.TxnOption) (ret [][]byte, err error)) (*pb.FindReply, error) {
	q := &db.Query{}
	if err := json.Unmarshal(req.QueryJSON, q); err != nil {
		return nil, err
	}
	instances, err := findFunc(q, db.WithTxnToken(token))
	if err != nil {
		return nil, err
	}
	return &pb.FindReply{Instances: instances}, nil
}

func (s *Service) getDB(ctx context.Context, id thread.ID, token thread.Token) (*db.DB, error) {
	d, err := s.manager.GetDB(ctx, id, db.WithManagedDBToken(token))
	if err != nil {
		if errors.Is(err, lstore.ErrThreadNotFound) {
			return nil, status.Error(codes.NotFound, "db not found")
		} else {
			return nil, err
		}
	}
	return d, nil
}

func (s *Service) getCollection(ctx context.Context, collectionName string, id thread.ID, token thread.Token) (*db.Collection, error) {
	d, err := s.getDB(ctx, id, token)
	if err != nil {
		return nil, err
	}
	collection := d.GetCollection(collectionName)
	if collection == nil {
		return nil, status.Error(codes.NotFound, "collection not found")
	}
	return collection, nil
}<|MERGE_RESOLUTION|>--- conflicted
+++ resolved
@@ -215,26 +215,6 @@
 	}, nil
 }
 
-<<<<<<< HEAD
-// GetInviteInfo returns db addresses and keys.
-func (s *Service) GetInviteInfo(ctx context.Context, req *pb.GetInviteInfoRequest) (*pb.GetInviteInfoReply, error) {
-	creds, err := getCredentials(req.Credentials)
-	if err != nil {
-		return nil, err
-	}
-	d, err := s.getDB(creds)
-	_, addrs, key, err := d.GetInviteInfo()
-	if err != nil {
-		return nil, err
-	}
-	res := make([]string, len(addrs))
-	for i := range addrs {
-		res[i] = addrs[i].String()
-	}
-	reply := &pb.GetInviteInfoReply{
-		Addresses: res,
-		Key:       key.Bytes(),
-=======
 func (s *Service) GetDBInfo(ctx context.Context, req *pb.GetDBInfoRequest) (*pb.GetDBInfoReply, error) {
 	id, err := thread.Cast(req.DbID)
 	if err != nil {
@@ -259,7 +239,6 @@
 	reply := &pb.GetDBInfoReply{
 		Addrs: res,
 		Key:   tinfo.Key.Bytes(),
->>>>>>> 384aec75
 	}
 	return reply, nil
 }
