// package: api.pb
// file: api.proto

import * as api_pb from "./api_pb";
import {grpc} from "@improbable-eng/grpc-web";

type APINewStore = {
  readonly methodName: string;
  readonly service: typeof API;
  readonly requestStream: false;
  readonly responseStream: false;
  readonly requestType: typeof api_pb.NewStoreRequest;
  readonly responseType: typeof api_pb.NewStoreReply;
};

type APIRegisterSchema = {
  readonly methodName: string;
  readonly service: typeof API;
  readonly requestStream: false;
  readonly responseStream: false;
  readonly requestType: typeof api_pb.RegisterSchemaRequest;
  readonly responseType: typeof api_pb.RegisterSchemaReply;
};

type APIModelCreate = {
  readonly methodName: string;
  readonly service: typeof API;
  readonly requestStream: false;
  readonly responseStream: false;
  readonly requestType: typeof api_pb.ModelCreateRequest;
  readonly responseType: typeof api_pb.ModelCreateReply;
};

<<<<<<< HEAD
type APIModelSave = {
  readonly methodName: string;
  readonly service: typeof API;
  readonly requestStream: false;
  readonly responseStream: false;
  readonly requestType: typeof api_pb.ModelSaveRequest;
  readonly responseType: typeof api_pb.ModelSaveReply;
};

type APIModelDelete = {
  readonly methodName: string;
  readonly service: typeof API;
  readonly requestStream: false;
  readonly responseStream: false;
  readonly requestType: typeof api_pb.ModelDeleteRequest;
  readonly responseType: typeof api_pb.ModelDeleteReply;
};

type APIModelHas = {
  readonly methodName: string;
  readonly service: typeof API;
  readonly requestStream: false;
  readonly responseStream: false;
  readonly requestType: typeof api_pb.ModelHasRequest;
  readonly responseType: typeof api_pb.ModelHasReply;
};

type APIModelFind = {
  readonly methodName: string;
  readonly service: typeof API;
  readonly requestStream: false;
  readonly responseStream: false;
  readonly requestType: typeof api_pb.ModelFindRequest;
  readonly responseType: typeof api_pb.ModelFindReply;
};

type APIModelFindByID = {
  readonly methodName: string;
  readonly service: typeof API;
  readonly requestStream: false;
  readonly responseStream: false;
  readonly requestType: typeof api_pb.ModelFindByIDRequest;
  readonly responseType: typeof api_pb.ModelFindByIDReply;
};

type APIReadTransaction = {
  readonly methodName: string;
  readonly service: typeof API;
  readonly requestStream: true;
  readonly responseStream: true;
  readonly requestType: typeof api_pb.ReadTransactionRequest;
  readonly responseType: typeof api_pb.ReadTransactionReply;
};

type APIWriteTransaction = {
  readonly methodName: string;
  readonly service: typeof API;
  readonly requestStream: true;
  readonly responseStream: true;
  readonly requestType: typeof api_pb.WriteTransactionRequest;
  readonly responseType: typeof api_pb.WriteTransactionReply;
=======
type APIListen = {
  readonly methodName: string;
  readonly service: typeof API;
  readonly requestStream: false;
  readonly responseStream: true;
  readonly requestType: typeof api_pb.ListenRequest;
  readonly responseType: typeof api_pb.ListenReply;
>>>>>>> 4b1b8a82
};

export class API {
  static readonly serviceName: string;
  static readonly NewStore: APINewStore;
  static readonly RegisterSchema: APIRegisterSchema;
  static readonly ModelCreate: APIModelCreate;
<<<<<<< HEAD
  static readonly ModelSave: APIModelSave;
  static readonly ModelDelete: APIModelDelete;
  static readonly ModelHas: APIModelHas;
  static readonly ModelFind: APIModelFind;
  static readonly ModelFindByID: APIModelFindByID;
  static readonly ReadTransaction: APIReadTransaction;
  static readonly WriteTransaction: APIWriteTransaction;
=======
  static readonly Listen: APIListen;
>>>>>>> 4b1b8a82
}

export type ServiceError = { message: string, code: number; metadata: grpc.Metadata }
export type Status = { details: string, code: number; metadata: grpc.Metadata }

interface UnaryResponse {
  cancel(): void;
}
interface ResponseStream<T> {
  cancel(): void;
  on(type: 'data', handler: (message: T) => void): ResponseStream<T>;
  on(type: 'end', handler: (status?: Status) => void): ResponseStream<T>;
  on(type: 'status', handler: (status: Status) => void): ResponseStream<T>;
}
interface RequestStream<T> {
  write(message: T): RequestStream<T>;
  end(): void;
  cancel(): void;
  on(type: 'end', handler: (status?: Status) => void): RequestStream<T>;
  on(type: 'status', handler: (status: Status) => void): RequestStream<T>;
}
interface BidirectionalStream<ReqT, ResT> {
  write(message: ReqT): BidirectionalStream<ReqT, ResT>;
  end(): void;
  cancel(): void;
  on(type: 'data', handler: (message: ResT) => void): BidirectionalStream<ReqT, ResT>;
  on(type: 'end', handler: (status?: Status) => void): BidirectionalStream<ReqT, ResT>;
  on(type: 'status', handler: (status: Status) => void): BidirectionalStream<ReqT, ResT>;
}

export class APIClient {
  readonly serviceHost: string;

  constructor(serviceHost: string, options?: grpc.RpcOptions);
  newStore(
    requestMessage: api_pb.NewStoreRequest,
    metadata: grpc.Metadata,
    callback: (error: ServiceError|null, responseMessage: api_pb.NewStoreReply|null) => void
  ): UnaryResponse;
  newStore(
    requestMessage: api_pb.NewStoreRequest,
    callback: (error: ServiceError|null, responseMessage: api_pb.NewStoreReply|null) => void
  ): UnaryResponse;
  registerSchema(
    requestMessage: api_pb.RegisterSchemaRequest,
    metadata: grpc.Metadata,
    callback: (error: ServiceError|null, responseMessage: api_pb.RegisterSchemaReply|null) => void
  ): UnaryResponse;
  registerSchema(
    requestMessage: api_pb.RegisterSchemaRequest,
    callback: (error: ServiceError|null, responseMessage: api_pb.RegisterSchemaReply|null) => void
  ): UnaryResponse;
  modelCreate(
    requestMessage: api_pb.ModelCreateRequest,
    metadata: grpc.Metadata,
    callback: (error: ServiceError|null, responseMessage: api_pb.ModelCreateReply|null) => void
  ): UnaryResponse;
  modelCreate(
    requestMessage: api_pb.ModelCreateRequest,
    callback: (error: ServiceError|null, responseMessage: api_pb.ModelCreateReply|null) => void
  ): UnaryResponse;
<<<<<<< HEAD
  modelSave(
    requestMessage: api_pb.ModelSaveRequest,
    metadata: grpc.Metadata,
    callback: (error: ServiceError|null, responseMessage: api_pb.ModelSaveReply|null) => void
  ): UnaryResponse;
  modelSave(
    requestMessage: api_pb.ModelSaveRequest,
    callback: (error: ServiceError|null, responseMessage: api_pb.ModelSaveReply|null) => void
  ): UnaryResponse;
  modelDelete(
    requestMessage: api_pb.ModelDeleteRequest,
    metadata: grpc.Metadata,
    callback: (error: ServiceError|null, responseMessage: api_pb.ModelDeleteReply|null) => void
  ): UnaryResponse;
  modelDelete(
    requestMessage: api_pb.ModelDeleteRequest,
    callback: (error: ServiceError|null, responseMessage: api_pb.ModelDeleteReply|null) => void
  ): UnaryResponse;
  modelHas(
    requestMessage: api_pb.ModelHasRequest,
    metadata: grpc.Metadata,
    callback: (error: ServiceError|null, responseMessage: api_pb.ModelHasReply|null) => void
  ): UnaryResponse;
  modelHas(
    requestMessage: api_pb.ModelHasRequest,
    callback: (error: ServiceError|null, responseMessage: api_pb.ModelHasReply|null) => void
  ): UnaryResponse;
  modelFind(
    requestMessage: api_pb.ModelFindRequest,
    metadata: grpc.Metadata,
    callback: (error: ServiceError|null, responseMessage: api_pb.ModelFindReply|null) => void
  ): UnaryResponse;
  modelFind(
    requestMessage: api_pb.ModelFindRequest,
    callback: (error: ServiceError|null, responseMessage: api_pb.ModelFindReply|null) => void
  ): UnaryResponse;
  modelFindByID(
    requestMessage: api_pb.ModelFindByIDRequest,
    metadata: grpc.Metadata,
    callback: (error: ServiceError|null, responseMessage: api_pb.ModelFindByIDReply|null) => void
  ): UnaryResponse;
  modelFindByID(
    requestMessage: api_pb.ModelFindByIDRequest,
    callback: (error: ServiceError|null, responseMessage: api_pb.ModelFindByIDReply|null) => void
  ): UnaryResponse;
  readTransaction(metadata?: grpc.Metadata): BidirectionalStream<api_pb.ReadTransactionRequest, api_pb.ReadTransactionReply>;
  writeTransaction(metadata?: grpc.Metadata): BidirectionalStream<api_pb.WriteTransactionRequest, api_pb.WriteTransactionReply>;
=======
  listen(requestMessage: api_pb.ListenRequest, metadata?: grpc.Metadata): ResponseStream<api_pb.ListenReply>;
>>>>>>> 4b1b8a82
}
<|MERGE_RESOLUTION|>--- conflicted
+++ resolved
@@ -31,7 +31,6 @@
   readonly responseType: typeof api_pb.ModelCreateReply;
 };
 
-<<<<<<< HEAD
 type APIModelSave = {
   readonly methodName: string;
   readonly service: typeof API;
@@ -93,7 +92,8 @@
   readonly responseStream: true;
   readonly requestType: typeof api_pb.WriteTransactionRequest;
   readonly responseType: typeof api_pb.WriteTransactionReply;
-=======
+};
+
 type APIListen = {
   readonly methodName: string;
   readonly service: typeof API;
@@ -101,7 +101,6 @@
   readonly responseStream: true;
   readonly requestType: typeof api_pb.ListenRequest;
   readonly responseType: typeof api_pb.ListenReply;
->>>>>>> 4b1b8a82
 };
 
 export class API {
@@ -109,7 +108,6 @@
   static readonly NewStore: APINewStore;
   static readonly RegisterSchema: APIRegisterSchema;
   static readonly ModelCreate: APIModelCreate;
-<<<<<<< HEAD
   static readonly ModelSave: APIModelSave;
   static readonly ModelDelete: APIModelDelete;
   static readonly ModelHas: APIModelHas;
@@ -117,9 +115,7 @@
   static readonly ModelFindByID: APIModelFindByID;
   static readonly ReadTransaction: APIReadTransaction;
   static readonly WriteTransaction: APIWriteTransaction;
-=======
   static readonly Listen: APIListen;
->>>>>>> 4b1b8a82
 }
 
 export type ServiceError = { message: string, code: number; metadata: grpc.Metadata }
@@ -181,7 +177,6 @@
     requestMessage: api_pb.ModelCreateRequest,
     callback: (error: ServiceError|null, responseMessage: api_pb.ModelCreateReply|null) => void
   ): UnaryResponse;
-<<<<<<< HEAD
   modelSave(
     requestMessage: api_pb.ModelSaveRequest,
     metadata: grpc.Metadata,
@@ -229,7 +224,5 @@
   ): UnaryResponse;
   readTransaction(metadata?: grpc.Metadata): BidirectionalStream<api_pb.ReadTransactionRequest, api_pb.ReadTransactionReply>;
   writeTransaction(metadata?: grpc.Metadata): BidirectionalStream<api_pb.WriteTransactionRequest, api_pb.WriteTransactionReply>;
-=======
   listen(requestMessage: api_pb.ListenRequest, metadata?: grpc.Metadata): ResponseStream<api_pb.ListenReply>;
->>>>>>> 4b1b8a82
-}
+}
