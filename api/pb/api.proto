--- conflicted
+++ resolved
@@ -44,21 +44,12 @@
 
 message NewDBReply {}
 
-<<<<<<< HEAD
-message GetInviteInfoRequest {
-    Credentials credentials = 1;
-}
-
-message GetInviteInfoReply {
-    repeated string addresses = 1;
-=======
 message GetDBInfoRequest {
     bytes dbID = 1;
 }
 
 message GetDBInfoReply {
     repeated bytes addrs = 1;
->>>>>>> 384aec75
     bytes key = 2;
 }
 
@@ -204,7 +195,7 @@
     rpc GetToken(stream GetTokenRequest) returns (stream GetTokenReply) {}
     rpc NewDB(NewDBRequest) returns (NewDBReply) {}
     rpc NewDBFromAddr(NewDBFromAddrRequest) returns (NewDBReply) {}
-    rpc GetInviteInfo(GetInviteInfoRequest) returns (GetInviteInfoReply) {}
+    rpc GetInviteInfo(GetDBInfoRequest) returns (GetDBInfoReply) {}
     rpc NewCollection(NewCollectionRequest) returns (NewCollectionReply) {}
     rpc Create(CreateRequest) returns (CreateReply) {}
     rpc Save(SaveRequest) returns (SaveReply) {}
