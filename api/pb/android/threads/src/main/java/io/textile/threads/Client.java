package io.textile.threads;

import java.util.Arrays;
import java.util.function.Consumer;
import android.arch.lifecycle.LifecycleObserver;
import com.google.protobuf.ByteString;
import io.grpc.CallCredentials;
import io.grpc.ManagedChannel;
import io.grpc.stub.StreamObserver;
import io.textile.threads_grpc.*;

/**
 * Provides top level access to the Textile API
 */
public class Client implements LifecycleObserver {
    private static APIGrpc.APIBlockingStub blockingStub;
    private static APIGrpc.APIStub asyncStub;
    private static Config config;
    enum ClientState {
        Connected, Idle
    }
    public static ClientState state = ClientState.Idle;

    /**
     * Initialize a new Client
     */
    public Client() {
        this.config = new DefaultConfig();
    }

    /**
     * Initialize a new Client
     * @param config is either a DefaultConfig for running threadsd or TextileConfig for using hosted.
     */
    public Client(Config config) {
        this.config = config;
    }

    /**
     *
     * @return the current session id or null
     */
    public String getSession() {
        return this.config.getSession();
    }
    /**
     * Method must be called before using the Client and while the device has an internet connection.
     * @param ready
     */
    public void init(Consumer<Boolean> ready) {
        config.init((success) -> {
            if (success == true) {
                String session = config.getSession();
                ManagedChannel channel = config.getChannel();

                if (session != null) {
                    CallCredentials bearer = new BearerToken(session);
                    blockingStub = APIGrpc.newBlockingStub(channel)
                            .withCallCredentials(bearer);
                    asyncStub = APIGrpc.newStub(channel)
                            .withCallCredentials(bearer);
                } else {
                    blockingStub = APIGrpc.newBlockingStub(channel);
                    asyncStub = APIGrpc.newStub(channel);
                }
                state = ClientState.Connected;
                ready.accept(true);
            }
        });
    }

    public String NewDBSync () {
        NewDBRequest.Builder request = NewDBRequest.newBuilder();
        NewDBReply reply = blockingStub.newDB(request.build());
        return reply.getID();
    }

<<<<<<< HEAD
    public void NewStore (StreamObserver<NewStoreReply> responseObserver) {
        NewStoreRequest.Builder request = NewStoreRequest.newBuilder();
        asyncStub.newStore(request.build(), responseObserver);
    }

    public void StartSync (String storeID) {
=======
    public void StartSync (String dbID) {
>>>>>>> 6f3f8a1e
        StartRequest.Builder request = StartRequest.newBuilder();
        request.setDBID(dbID);
        blockingStub.start(request.build());
        return;
    }

<<<<<<< HEAD
    public void Start (StreamObserver<StartReply> responseObserver) {
        StartRequest.Builder request = StartRequest.newBuilder();
        asyncStub.start(request.build(), responseObserver);
    }

    public void StartFromAddressSync (String storeID, String address, ByteString followKey, ByteString readKey) {
=======
    public void StartFromAddressSync (String dbID, String address, ByteString followKey, ByteString readKey) {
>>>>>>> 6f3f8a1e
        StartFromAddressRequest.Builder request = StartFromAddressRequest.newBuilder();
        request.setDBID(dbID);
        request.setAddress(address);
        request.setFollowKey(followKey);
        request.setReadKey(readKey);
        blockingStub.startFromAddress(request.build());
        return;
    }

    public void StartFromAddress (String storeID, String address, ByteString followKey, ByteString readKey, StreamObserver<StartFromAddressReply> responseObserver) {
        StartFromAddressRequest.Builder request = StartFromAddressRequest.newBuilder();
        request.setStoreID(storeID);
        request.setAddress(address);
        request.setFollowKey(followKey);
        request.setReadKey(readKey);
        asyncStub.startFromAddress(request.build(), responseObserver);
    }


    public GetDBLinkReply GetDBLinkSync (String dbID) {
        GetDBLinkRequest.Builder request = GetDBLinkRequest.newBuilder();
        request.setDBID(dbID);
        return blockingStub.getDBLink(request.build());
    }

<<<<<<< HEAD

    public void GetStoreLink (String storeID, StreamObserver<GetStoreLinkReply> responseObserver) {
        GetStoreLinkRequest.Builder request = GetStoreLinkRequest.newBuilder();
        request.setStoreID(storeID);
        asyncStub.getStoreLink(request.build(), responseObserver);
    }

    public ModelCreateReply ModelCreateSync (String storeID, String modelName, String[] values) {
=======
    public ModelCreateReply ModelCreateSync (String dbID, String modelName, String[] values) {
>>>>>>> 6f3f8a1e
        ModelCreateRequest.Builder request = ModelCreateRequest.newBuilder();
        request.setDBID(dbID);
        request.setModelName(modelName);
        request.addAllValues(Arrays.asList(values));
        ModelCreateReply reply = blockingStub.modelCreate(request.build());
        return reply;
    }

<<<<<<< HEAD

    public void ModelCreate (String storeID, String modelName, String[] values, StreamObserver<ModelCreateReply> responseObserver) {
        ModelCreateRequest.Builder request = ModelCreateRequest.newBuilder();
        request.setStoreID(storeID);
        request.setModelName(modelName);
        request.addAllValues(Arrays.asList(values));
        asyncStub.modelCreate(request.build(), responseObserver);
    }

    public ModelSaveReply ModelSaveSync (String storeID, String modelName, String[] values) {
=======
    public ModelSaveReply ModelSaveSync (String dbID, String modelName, String[] values) {
>>>>>>> 6f3f8a1e
        ModelSaveRequest.Builder request = ModelSaveRequest.newBuilder();
        request.setDBID(dbID);
        request.setModelName(modelName);
        request.addAllValues(Arrays.asList(values));
        ModelSaveReply reply = blockingStub.modelSave(request.build());
        return reply;
    }

<<<<<<< HEAD
    public void ModelSave (String storeID, String modelName, String[] values, StreamObserver<ModelSaveReply> responseObserver) {
        ModelSaveRequest.Builder request = ModelSaveRequest.newBuilder();
        request.setStoreID(storeID);
        request.setModelName(modelName);
        request.addAllValues(Arrays.asList(values));
        ModelSaveReply reply = blockingStub.modelSave(request.build());
        asyncStub.modelSave(request.build(), responseObserver);
    }

    public boolean ModelHasSync (String storeID, String modelName, String[] entityIDs) {
=======
    public boolean ModelHasSync (String dbID, String modelName, String[] entityIDs) {
>>>>>>> 6f3f8a1e
        ModelHasRequest.Builder request = ModelHasRequest.newBuilder();
        request.setDBID(dbID);
        request.setModelName(modelName);
        for (int i = 1; i < entityIDs.length; i++) {
            request.setEntityIDs(i, entityIDs[i]);
        }
        ModelHasReply reply = blockingStub.modelHas(request.build());
        return reply.getExists();
    }

<<<<<<< HEAD
    public void ModelHas (String storeID, String modelName, String[] entityIDs, StreamObserver<ModelHasReply> responseObserver) {
        ModelHasRequest.Builder request = ModelHasRequest.newBuilder();
        request.setStoreID(storeID);
        request.setModelName(modelName);
        for (int i = 1; i < entityIDs.length; i++) {
            request.setEntityIDs(i, entityIDs[i]);
        }
        asyncStub.modelHas(request.build(), responseObserver);
    }

    public ModelFindByIDReply ModelFindByIDSync (String storeID, String modelName, String entityID) {
=======
    public ModelFindByIDReply ModelFindByIDSync (String dbID, String modelName, String entityID) {
>>>>>>> 6f3f8a1e
        ModelFindByIDRequest.Builder request = ModelFindByIDRequest.newBuilder();
        request.setDBID(dbID);
        request.setModelName(modelName);
        request.setEntityID(entityID);
        ModelFindByIDReply reply = blockingStub.modelFindByID(request.build());
        return reply;
    }

<<<<<<< HEAD
    public void ModelFindByID (String storeID, String modelName, String entityID, StreamObserver<ModelFindByIDReply> responseObserver) {
        ModelFindByIDRequest.Builder request = ModelFindByIDRequest.newBuilder();
        request.setStoreID(storeID);
        request.setModelName(modelName);
        request.setEntityID(entityID);
        asyncStub.modelFindByID(request.build(), responseObserver);
    }

    public ModelFindReply ModelFindSync (String storeID, String modelName, ByteString query) {
=======
    public ModelFindReply ModelFindSync (String dbID, String modelName, ByteString query) {
>>>>>>> 6f3f8a1e
        ModelFindRequest.Builder request = ModelFindRequest.newBuilder();
        request.setDBID(dbID);
        request.setModelName(modelName);
        request.setQueryJSON(query);
        ModelFindReply reply = blockingStub.modelFind(request.build());
        return reply;
    }

<<<<<<< HEAD
    public void ModelFind (String storeID, String modelName, ByteString query, StreamObserver<ModelFindReply> responseObserver) {
        ModelFindRequest.Builder request = ModelFindRequest.newBuilder();
        request.setStoreID(storeID);
        request.setModelName(modelName);
        request.setQueryJSON(query);
        asyncStub.modelFind(request.build(), responseObserver);
    }

    public void RegisterSchemaSync (String storeID, String name, String schema) {
=======
    public void RegisterSchemaSync (String dbID, String name, String schema) {
>>>>>>> 6f3f8a1e
        RegisterSchemaRequest.Builder request = RegisterSchemaRequest.newBuilder();
        request.setDBID(dbID);
        request.setName(name);
        request.setSchema(schema);
        blockingStub.registerSchema(request.build());
        return;
    }

    public void RegisterSchema (String storeID, String name, String schema, StreamObserver<RegisterSchemaReply> responseObserver) {
        RegisterSchemaRequest.Builder request = RegisterSchemaRequest.newBuilder();
        request.setStoreID(storeID);
        request.setName(name);
        request.setSchema(schema);
        asyncStub.registerSchema(request.build(), responseObserver);
    }

    public Boolean connected() {
        return state == ClientState.Connected;
    }
}<|MERGE_RESOLUTION|>--- conflicted
+++ resolved
@@ -75,32 +75,26 @@
         return reply.getID();
     }
 
-<<<<<<< HEAD
-    public void NewStore (StreamObserver<NewStoreReply> responseObserver) {
-        NewStoreRequest.Builder request = NewStoreRequest.newBuilder();
-        asyncStub.newStore(request.build(), responseObserver);
-    }
-
-    public void StartSync (String storeID) {
-=======
+
+    public void NewDB (StreamObserver<NewDBReply> responseObserver) {
+        NewDBRequest.Builder request = NewDBRequest.newBuilder();
+        asyncStub.newDB(request.build(), responseObserver);
+    }
+
     public void StartSync (String dbID) {
->>>>>>> 6f3f8a1e
         StartRequest.Builder request = StartRequest.newBuilder();
         request.setDBID(dbID);
         blockingStub.start(request.build());
         return;
     }
 
-<<<<<<< HEAD
-    public void Start (StreamObserver<StartReply> responseObserver) {
+    public void Start (String dbID, StreamObserver<StartReply> responseObserver) {
         StartRequest.Builder request = StartRequest.newBuilder();
+        request.setDBID(dbID);
         asyncStub.start(request.build(), responseObserver);
     }
 
-    public void StartFromAddressSync (String storeID, String address, ByteString followKey, ByteString readKey) {
-=======
     public void StartFromAddressSync (String dbID, String address, ByteString followKey, ByteString readKey) {
->>>>>>> 6f3f8a1e
         StartFromAddressRequest.Builder request = StartFromAddressRequest.newBuilder();
         request.setDBID(dbID);
         request.setAddress(address);
@@ -126,18 +120,13 @@
         return blockingStub.getDBLink(request.build());
     }
 
-<<<<<<< HEAD
-
-    public void GetStoreLink (String storeID, StreamObserver<GetStoreLinkReply> responseObserver) {
+    public void GetStoreLink (String dbID, StreamObserver<GetStoreLinkReply> responseObserver) {
         GetStoreLinkRequest.Builder request = GetStoreLinkRequest.newBuilder();
-        request.setStoreID(storeID);
+        request.setDBID(dbID);
         asyncStub.getStoreLink(request.build(), responseObserver);
     }
 
-    public ModelCreateReply ModelCreateSync (String storeID, String modelName, String[] values) {
-=======
     public ModelCreateReply ModelCreateSync (String dbID, String modelName, String[] values) {
->>>>>>> 6f3f8a1e
         ModelCreateRequest.Builder request = ModelCreateRequest.newBuilder();
         request.setDBID(dbID);
         request.setModelName(modelName);
@@ -146,20 +135,15 @@
         return reply;
     }
 
-<<<<<<< HEAD
-
-    public void ModelCreate (String storeID, String modelName, String[] values, StreamObserver<ModelCreateReply> responseObserver) {
+    public void ModelCreate (String dbID, String modelName, String[] values, StreamObserver<ModelCreateReply> responseObserver) {
         ModelCreateRequest.Builder request = ModelCreateRequest.newBuilder();
-        request.setStoreID(storeID);
+        request.setDBID(dbID);
         request.setModelName(modelName);
         request.addAllValues(Arrays.asList(values));
         asyncStub.modelCreate(request.build(), responseObserver);
     }
 
-    public ModelSaveReply ModelSaveSync (String storeID, String modelName, String[] values) {
-=======
     public ModelSaveReply ModelSaveSync (String dbID, String modelName, String[] values) {
->>>>>>> 6f3f8a1e
         ModelSaveRequest.Builder request = ModelSaveRequest.newBuilder();
         request.setDBID(dbID);
         request.setModelName(modelName);
@@ -168,20 +152,16 @@
         return reply;
     }
 
-<<<<<<< HEAD
-    public void ModelSave (String storeID, String modelName, String[] values, StreamObserver<ModelSaveReply> responseObserver) {
+    public void ModelSave (String dbID, String modelName, String[] values, StreamObserver<ModelSaveReply> responseObserver) {
         ModelSaveRequest.Builder request = ModelSaveRequest.newBuilder();
-        request.setStoreID(storeID);
+        request.setDBID(dbID);
         request.setModelName(modelName);
         request.addAllValues(Arrays.asList(values));
         ModelSaveReply reply = blockingStub.modelSave(request.build());
         asyncStub.modelSave(request.build(), responseObserver);
     }
 
-    public boolean ModelHasSync (String storeID, String modelName, String[] entityIDs) {
-=======
     public boolean ModelHasSync (String dbID, String modelName, String[] entityIDs) {
->>>>>>> 6f3f8a1e
         ModelHasRequest.Builder request = ModelHasRequest.newBuilder();
         request.setDBID(dbID);
         request.setModelName(modelName);
@@ -192,10 +172,9 @@
         return reply.getExists();
     }
 
-<<<<<<< HEAD
-    public void ModelHas (String storeID, String modelName, String[] entityIDs, StreamObserver<ModelHasReply> responseObserver) {
+    public void ModelHas (String dbID, String modelName, String[] entityIDs, StreamObserver<ModelHasReply> responseObserver) {
         ModelHasRequest.Builder request = ModelHasRequest.newBuilder();
-        request.setStoreID(storeID);
+        request.setDBID(dbID);
         request.setModelName(modelName);
         for (int i = 1; i < entityIDs.length; i++) {
             request.setEntityIDs(i, entityIDs[i]);
@@ -203,10 +182,7 @@
         asyncStub.modelHas(request.build(), responseObserver);
     }
 
-    public ModelFindByIDReply ModelFindByIDSync (String storeID, String modelName, String entityID) {
-=======
     public ModelFindByIDReply ModelFindByIDSync (String dbID, String modelName, String entityID) {
->>>>>>> 6f3f8a1e
         ModelFindByIDRequest.Builder request = ModelFindByIDRequest.newBuilder();
         request.setDBID(dbID);
         request.setModelName(modelName);
@@ -214,20 +190,16 @@
         ModelFindByIDReply reply = blockingStub.modelFindByID(request.build());
         return reply;
     }
-
-<<<<<<< HEAD
-    public void ModelFindByID (String storeID, String modelName, String entityID, StreamObserver<ModelFindByIDReply> responseObserver) {
+  
+    public void ModelFindByID (String dbID, String modelName, String entityID, StreamObserver<ModelFindByIDReply> responseObserver) {
         ModelFindByIDRequest.Builder request = ModelFindByIDRequest.newBuilder();
-        request.setStoreID(storeID);
+        request.setDBID(storeID);
         request.setModelName(modelName);
         request.setEntityID(entityID);
         asyncStub.modelFindByID(request.build(), responseObserver);
     }
 
-    public ModelFindReply ModelFindSync (String storeID, String modelName, ByteString query) {
-=======
     public ModelFindReply ModelFindSync (String dbID, String modelName, ByteString query) {
->>>>>>> 6f3f8a1e
         ModelFindRequest.Builder request = ModelFindRequest.newBuilder();
         request.setDBID(dbID);
         request.setModelName(modelName);
@@ -236,19 +208,15 @@
         return reply;
     }
 
-<<<<<<< HEAD
-    public void ModelFind (String storeID, String modelName, ByteString query, StreamObserver<ModelFindReply> responseObserver) {
+    public void ModelFind (String dbID, String modelName, ByteString query, StreamObserver<ModelFindReply> responseObserver) {
         ModelFindRequest.Builder request = ModelFindRequest.newBuilder();
-        request.setStoreID(storeID);
+        request.setDBID(dbID);
         request.setModelName(modelName);
         request.setQueryJSON(query);
         asyncStub.modelFind(request.build(), responseObserver);
     }
 
-    public void RegisterSchemaSync (String storeID, String name, String schema) {
-=======
     public void RegisterSchemaSync (String dbID, String name, String schema) {
->>>>>>> 6f3f8a1e
         RegisterSchemaRequest.Builder request = RegisterSchemaRequest.newBuilder();
         request.setDBID(dbID);
         request.setName(name);
