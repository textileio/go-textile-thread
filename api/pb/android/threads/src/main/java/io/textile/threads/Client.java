package io.textile.threads;

import java.util.Arrays;
import java.util.concurrent.ExecutorService;
import java.util.concurrent.Executors;
import java.util.concurrent.Future;
import android.arch.lifecycle.LifecycleObserver;
import com.google.protobuf.ByteString;
import io.grpc.CallCredentials;
import io.grpc.ManagedChannel;
import io.grpc.stub.StreamObserver;
import io.textile.threads_grpc.*;

/**
 * Provides top level access to the Textile API
 */
public class Client implements LifecycleObserver {
    private static APIGrpc.APIBlockingStub blockingStub;
    private static APIGrpc.APIStub asyncStub;
    private static Config config = new DefaultConfig();

    private ExecutorService executor
            = Executors.newSingleThreadExecutor();

    enum ClientState {
        Connected, Idle
    }
    public static ClientState state = ClientState.Idle;

    /**
     * Initialize a new Client
     */
    public Client() {
    }

    /**
     * Initialize a new Client
     * @param config is either a DefaultConfig for running threadsd or TextileConfig for using hosted.
     */
    public Client(Config config) {
        this.config = config;
    }

    /**
     *
     * @return the current session id or null
     */
    public String getSession() {
        return this.config.getSession();
    }
    /**
     * Method must be called before using the Client and while the device has an internet connection.
     */
    public Future<Void> init() throws Exception {
        return executor.submit(() -> {
            config.init();
            String session = config.getSession();
            ManagedChannel channel = config.getChannel();
            if (session != null) {
                CallCredentials bearer = new BearerToken(session);
                blockingStub = APIGrpc.newBlockingStub(channel)
                        .withCallCredentials(bearer);
                asyncStub = APIGrpc.newStub(channel)
                        .withCallCredentials(bearer);
            } else {
                blockingStub = APIGrpc.newBlockingStub(channel);
                asyncStub = APIGrpc.newStub(channel);
            }
            state = ClientState.Connected;
            return null;
        });
    }

    public String NewDBSync () {
        NewDBRequest.Builder request = NewDBRequest.newBuilder();
        NewDBReply reply = blockingStub.newDB(request.build());
        return reply.getID();
    }


    public void NewDB (StreamObserver<NewDBReply> responseObserver) {
        NewDBRequest.Builder request = NewDBRequest.newBuilder();
        asyncStub.newDB(request.build(), responseObserver);
    }

    public void StartSync (String dbID) {
        StartRequest.Builder request = StartRequest.newBuilder();
        request.setDBID(dbID);
        blockingStub.start(request.build());
        return;
    }

    public void Start (String dbID, StreamObserver<StartReply> responseObserver) {
        StartRequest.Builder request = StartRequest.newBuilder();
        request.setDBID(dbID);
        asyncStub.start(request.build(), responseObserver);
    }

    public void StartFromAddressSync (String dbID, String address, ByteString followKey, ByteString readKey) {
        StartFromAddressRequest.Builder request = StartFromAddressRequest.newBuilder();
        request.setDBID(dbID);
        request.setAddress(address);
        request.setFollowKey(followKey);
        request.setReadKey(readKey);
        blockingStub.startFromAddress(request.build());
        return;
    }

    public void StartFromAddress (String dbID, String address, ByteString followKey, ByteString readKey, StreamObserver<StartFromAddressReply> responseObserver) {
        StartFromAddressRequest.Builder request = StartFromAddressRequest.newBuilder();
        request.setDBID(dbID);
        request.setAddress(address);
        request.setFollowKey(followKey);
        request.setReadKey(readKey);
        asyncStub.startFromAddress(request.build(), responseObserver);
    }


    public GetDBLinkReply GetDBLinkSync (String dbID) {
        GetDBLinkRequest.Builder request = GetDBLinkRequest.newBuilder();
        request.setDBID(dbID);
        return blockingStub.getDBLink(request.build());
    }

<<<<<<< HEAD
    public CreateReply CreateSync (String dbID, String collectionName, String[] values) {
        CreateRequest.Builder request = CreateRequest.newBuilder();
=======
    public void GetDBLink (String dbID, StreamObserver<GetDBLinkReply> responseObserver) {
        GetDBLinkRequest.Builder request = GetDBLinkRequest.newBuilder();
        request.setDBID(dbID);
        asyncStub.getDBLink(request.build(), responseObserver);
    }

    public ModelCreateReply ModelCreateSync (String dbID, String modelName, String[] values) {
        ModelCreateRequest.Builder request = ModelCreateRequest.newBuilder();
>>>>>>> d9154ee3
        request.setDBID(dbID);
        request.setCollectionName(collectionName);
        request.addAllValues(Arrays.asList(values));
        CreateReply reply = blockingStub.create(request.build());
        return reply;
    }

<<<<<<< HEAD
    public SaveReply SaveSync (String dbID, String collectionName, String[] values) {
        SaveRequest.Builder request = SaveRequest.newBuilder();
=======
    public void ModelCreate (String dbID, String modelName, String[] values, StreamObserver<ModelCreateReply> responseObserver) {
        ModelCreateRequest.Builder request = ModelCreateRequest.newBuilder();
        request.setDBID(dbID);
        request.setModelName(modelName);
        request.addAllValues(Arrays.asList(values));
        asyncStub.modelCreate(request.build(), responseObserver);
    }

    public ModelSaveReply ModelSaveSync (String dbID, String modelName, String[] values) {
        ModelSaveRequest.Builder request = ModelSaveRequest.newBuilder();
>>>>>>> d9154ee3
        request.setDBID(dbID);
        request.setCollectionName(collectionName);
        request.addAllValues(Arrays.asList(values));
        SaveReply reply = blockingStub.save(request.build());
        return reply;
    }

<<<<<<< HEAD
    public boolean HasSync (String dbID, String collectionName, String[] instanceIDs) {
        HasRequest.Builder request = HasRequest.newBuilder();
=======
    public void ModelSave (String dbID, String modelName, String[] values, StreamObserver<ModelSaveReply> responseObserver) {
        ModelSaveRequest.Builder request = ModelSaveRequest.newBuilder();
        request.setDBID(dbID);
        request.setModelName(modelName);
        request.addAllValues(Arrays.asList(values));
        ModelSaveReply reply = blockingStub.modelSave(request.build());
        asyncStub.modelSave(request.build(), responseObserver);
    }

    public boolean ModelHasSync (String dbID, String modelName, String[] entityIDs) {
        ModelHasRequest.Builder request = ModelHasRequest.newBuilder();
>>>>>>> d9154ee3
        request.setDBID(dbID);
        request.setCollectionName(collectionName);
        for (int i = 1; i < instanceIDs.length; i++) {
            request.setInstanceIDs(i, instanceIDs[i]);
        }
        HasReply reply = blockingStub.has(request.build());
        return reply.getExists();
    }

<<<<<<< HEAD
    public FindByIDReply FindByIDSync (String dbID, String collectionName, String instanceID) {
        FindByIDRequest.Builder request = FindByIDRequest.newBuilder();
=======
    public void ModelHas (String dbID, String modelName, String[] entityIDs, StreamObserver<ModelHasReply> responseObserver) {
        ModelHasRequest.Builder request = ModelHasRequest.newBuilder();
        request.setDBID(dbID);
        request.setModelName(modelName);
        for (int i = 1; i < entityIDs.length; i++) {
            request.setEntityIDs(i, entityIDs[i]);
        }
        asyncStub.modelHas(request.build(), responseObserver);
    }

    public ModelFindByIDReply ModelFindByIDSync (String dbID, String modelName, String entityID) {
        ModelFindByIDRequest.Builder request = ModelFindByIDRequest.newBuilder();
>>>>>>> d9154ee3
        request.setDBID(dbID);
        request.setCollectionName(collectionName);
        request.setInstanceID(instanceID);
        FindByIDReply reply = blockingStub.findByID(request.build());
        return reply;
    }
  
    public void ModelFindByID (String dbID, String modelName, String entityID, StreamObserver<ModelFindByIDReply> responseObserver) {
        ModelFindByIDRequest.Builder request = ModelFindByIDRequest.newBuilder();
        request.setDBID(dbID);
        request.setModelName(modelName);
        request.setEntityID(entityID);
        asyncStub.modelFindByID(request.build(), responseObserver);
    }

    public FindReply FindSync (String dbID, String collectionName, ByteString query) {
        FindRequest.Builder request = FindRequest.newBuilder();
        request.setDBID(dbID);
        request.setCollectionName(collectionName);
        request.setQueryJSON(query);
        FindReply reply = blockingStub.find(request.build());
        return reply;
    }

<<<<<<< HEAD
    public void NewCollectionSync (String dbID, String name, String schema) {
        NewCollectionRequest.Builder request = NewCollectionRequest.newBuilder();
=======
    public void ModelFind (String dbID, String modelName, ByteString query, StreamObserver<ModelFindReply> responseObserver) {
        ModelFindRequest.Builder request = ModelFindRequest.newBuilder();
        request.setDBID(dbID);
        request.setModelName(modelName);
        request.setQueryJSON(query);
        asyncStub.modelFind(request.build(), responseObserver);
    }

    public void RegisterSchemaSync (String dbID, String name, String schema) {
        RegisterSchemaRequest.Builder request = RegisterSchemaRequest.newBuilder();
>>>>>>> d9154ee3
        request.setDBID(dbID);
        request.setName(name);
        request.setSchema(schema);
        blockingStub.newCollection(request.build());
        return;
    }

    public void RegisterSchema (String dbID, String name, String schema, StreamObserver<RegisterSchemaReply> responseObserver) {
        RegisterSchemaRequest.Builder request = RegisterSchemaRequest.newBuilder();
        request.setDBID(dbID);
        request.setName(name);
        request.setSchema(schema);
        asyncStub.registerSchema(request.build(), responseObserver);
    }

    public Boolean connected() {
        return state == ClientState.Connected;
    }
}<|MERGE_RESOLUTION|>--- conflicted
+++ resolved
@@ -122,19 +122,14 @@
         return blockingStub.getDBLink(request.build());
     }
 
-<<<<<<< HEAD
+    public void GetDBLink (String dbID, StreamObserver<GetDBLinkReply> responseObserver) {
+        GetDBLinkRequest.Builder request = GetDBLinkRequest.newBuilder();
+        request.setDBID(dbID);
+        asyncStub.getDBLink(request.build(), responseObserver);
+    }
+
     public CreateReply CreateSync (String dbID, String collectionName, String[] values) {
         CreateRequest.Builder request = CreateRequest.newBuilder();
-=======
-    public void GetDBLink (String dbID, StreamObserver<GetDBLinkReply> responseObserver) {
-        GetDBLinkRequest.Builder request = GetDBLinkRequest.newBuilder();
-        request.setDBID(dbID);
-        asyncStub.getDBLink(request.build(), responseObserver);
-    }
-
-    public ModelCreateReply ModelCreateSync (String dbID, String modelName, String[] values) {
-        ModelCreateRequest.Builder request = ModelCreateRequest.newBuilder();
->>>>>>> d9154ee3
         request.setDBID(dbID);
         request.setCollectionName(collectionName);
         request.addAllValues(Arrays.asList(values));
@@ -142,21 +137,16 @@
         return reply;
     }
 
-<<<<<<< HEAD
+    public void Create (String dbID, String collectionName, String[] values, StreamObserver<CreateReply> responseObserver) {
+        CreateRequest.Builder request = CreateRequest.newBuilder();
+        request.setDBID(dbID);
+        request.setCollectionName(collectionName);
+        request.addAllValues(Arrays.asList(values));
+        asyncStub.create(request.build(), responseObserver);
+    }
+
     public SaveReply SaveSync (String dbID, String collectionName, String[] values) {
         SaveRequest.Builder request = SaveRequest.newBuilder();
-=======
-    public void ModelCreate (String dbID, String modelName, String[] values, StreamObserver<ModelCreateReply> responseObserver) {
-        ModelCreateRequest.Builder request = ModelCreateRequest.newBuilder();
-        request.setDBID(dbID);
-        request.setModelName(modelName);
-        request.addAllValues(Arrays.asList(values));
-        asyncStub.modelCreate(request.build(), responseObserver);
-    }
-
-    public ModelSaveReply ModelSaveSync (String dbID, String modelName, String[] values) {
-        ModelSaveRequest.Builder request = ModelSaveRequest.newBuilder();
->>>>>>> d9154ee3
         request.setDBID(dbID);
         request.setCollectionName(collectionName);
         request.addAllValues(Arrays.asList(values));
@@ -164,22 +154,17 @@
         return reply;
     }
 
-<<<<<<< HEAD
+    public void Save (String dbID, String collectionName, String[] values, StreamObserver<SaveReply> responseObserver) {
+        SaveRequest.Builder request = SaveRequest.newBuilder();
+        request.setDBID(dbID);
+        request.setCollectionName(collectionName);
+        request.addAllValues(Arrays.asList(values));
+        SaveReply reply = blockingStub.save(request.build());
+        asyncStub.save(request.build(), responseObserver);
+    }
+
     public boolean HasSync (String dbID, String collectionName, String[] instanceIDs) {
         HasRequest.Builder request = HasRequest.newBuilder();
-=======
-    public void ModelSave (String dbID, String modelName, String[] values, StreamObserver<ModelSaveReply> responseObserver) {
-        ModelSaveRequest.Builder request = ModelSaveRequest.newBuilder();
-        request.setDBID(dbID);
-        request.setModelName(modelName);
-        request.addAllValues(Arrays.asList(values));
-        ModelSaveReply reply = blockingStub.modelSave(request.build());
-        asyncStub.modelSave(request.build(), responseObserver);
-    }
-
-    public boolean ModelHasSync (String dbID, String modelName, String[] entityIDs) {
-        ModelHasRequest.Builder request = ModelHasRequest.newBuilder();
->>>>>>> d9154ee3
         request.setDBID(dbID);
         request.setCollectionName(collectionName);
         for (int i = 1; i < instanceIDs.length; i++) {
@@ -189,23 +174,18 @@
         return reply.getExists();
     }
 
-<<<<<<< HEAD
+    public void Has (String dbID, String collectionName, String[] instanceIDs, StreamObserver<HasReply> responseObserver) {
+        HasRequest.Builder request = HasRequest.newBuilder();
+        request.setDBID(dbID);
+        request.setCollectionName(collectionName);
+        for (int i = 1; i < instanceIDs.length; i++) {
+            request.setInstanceIDs(i, instanceIDs[i]);
+        }
+        asyncStub.has(request.build(), responseObserver);
+    }
+
     public FindByIDReply FindByIDSync (String dbID, String collectionName, String instanceID) {
         FindByIDRequest.Builder request = FindByIDRequest.newBuilder();
-=======
-    public void ModelHas (String dbID, String modelName, String[] entityIDs, StreamObserver<ModelHasReply> responseObserver) {
-        ModelHasRequest.Builder request = ModelHasRequest.newBuilder();
-        request.setDBID(dbID);
-        request.setModelName(modelName);
-        for (int i = 1; i < entityIDs.length; i++) {
-            request.setEntityIDs(i, entityIDs[i]);
-        }
-        asyncStub.modelHas(request.build(), responseObserver);
-    }
-
-    public ModelFindByIDReply ModelFindByIDSync (String dbID, String modelName, String entityID) {
-        ModelFindByIDRequest.Builder request = ModelFindByIDRequest.newBuilder();
->>>>>>> d9154ee3
         request.setDBID(dbID);
         request.setCollectionName(collectionName);
         request.setInstanceID(instanceID);
@@ -213,12 +193,12 @@
         return reply;
     }
   
-    public void ModelFindByID (String dbID, String modelName, String entityID, StreamObserver<ModelFindByIDReply> responseObserver) {
-        ModelFindByIDRequest.Builder request = ModelFindByIDRequest.newBuilder();
-        request.setDBID(dbID);
-        request.setModelName(modelName);
-        request.setEntityID(entityID);
-        asyncStub.modelFindByID(request.build(), responseObserver);
+    public void FindByID (String dbID, String collectionName, String instanceID, StreamObserver<FindByIDReply> responseObserver) {
+        FindByIDRequest.Builder request = FindByIDRequest.newBuilder();
+        request.setDBID(dbID);
+        request.setCollectionName(collectionName);
+        request.setInstanceID(instanceID);
+        asyncStub.findByID(request.build(), responseObserver);
     }
 
     public FindReply FindSync (String dbID, String collectionName, ByteString query) {
@@ -230,21 +210,16 @@
         return reply;
     }
 
-<<<<<<< HEAD
-    public void NewCollectionSync (String dbID, String name, String schema) {
-        NewCollectionRequest.Builder request = NewCollectionRequest.newBuilder();
-=======
-    public void ModelFind (String dbID, String modelName, ByteString query, StreamObserver<ModelFindReply> responseObserver) {
-        ModelFindRequest.Builder request = ModelFindRequest.newBuilder();
-        request.setDBID(dbID);
-        request.setModelName(modelName);
+    public void Find (String dbID, String collectionName, ByteString query, StreamObserver<FindReply> responseObserver) {
+        FindRequest.Builder request = FindRequest.newBuilder();
+        request.setDBID(dbID);
+        request.setCollectionName(collectionName);
         request.setQueryJSON(query);
-        asyncStub.modelFind(request.build(), responseObserver);
+        asyncStub.find(request.build(), responseObserver);
     }
 
     public void RegisterSchemaSync (String dbID, String name, String schema) {
         RegisterSchemaRequest.Builder request = RegisterSchemaRequest.newBuilder();
->>>>>>> d9154ee3
         request.setDBID(dbID);
         request.setName(name);
         request.setSchema(schema);
