package io.textile.textileexample;

import android.os.Bundle;
import android.support.v7.app.AppCompatActivity;
import android.view.View;

import io.textile.threads.Client;
import io.textile.threads.Config;
import io.textile.threads.DefaultConfig;
import io.textile.threads.TextileConfig;

public class MainActivity extends AppCompatActivity {

    Client client;

    @Override
    protected void onCreate(Bundle savedInstanceState) {
        System.out.println("Info: " + "Startup");
        super.onCreate(savedInstanceState);
        setContentView(R.layout.activity_main);
        initIPFS();
    }

    public void onButtonClick(View v) {
        try {
<<<<<<< HEAD
            String storeId = client.NewStoreSync();
            System.out.println("Thread Info: " + storeId);
=======
            String dbId = client.NewDBSync();
            System.out.println("Success: " + dbId);
>>>>>>> 6f3f8a1e
        } catch (Exception e) {
            System.out.println("Thread Info: " + e.getMessage());
        }
    }

    private void initIPFS() {
        try {
            /**
             * To use hosted threads from Textile, use the following instead of DefaultConfig
             */
            /*
                Config config = new TextileConfig(
                    PROJECT_TOKEN,
                    DEVICE_UUID
                );
                // Optionally, restore a session for the same user by supplying the session ID
                config.setSession(SESSION_ID);
                ...
                // If it's your first time starting the client, you can get and locally store the session id
                String SESSION_ID = client.getSession();
                // The above only works when using the TextileConfig
            */

            Config config = new DefaultConfig();
            client = new Client(config);
            client.init((success)->{
                System.out.println("Thread Info: " + "READY!");
                // System.out.println("Session Info: " + client.getSession());
            });
        } catch (Exception e) {
            System.out.println("Thread Info: " + e.getMessage());
        }
    }
}<|MERGE_RESOLUTION|>--- conflicted
+++ resolved
@@ -23,13 +23,8 @@
 
     public void onButtonClick(View v) {
         try {
-<<<<<<< HEAD
-            String storeId = client.NewStoreSync();
-            System.out.println("Thread Info: " + storeId);
-=======
             String dbId = client.NewDBSync();
             System.out.println("Success: " + dbId);
->>>>>>> 6f3f8a1e
         } catch (Exception e) {
             System.out.println("Thread Info: " + e.getMessage());
         }
