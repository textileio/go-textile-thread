package client

import (
	"context"
	"encoding/json"
	"io/ioutil"
	"os"
	"reflect"
	"testing"
	"time"

	"github.com/textileio/go-textile-threads/api"
	es "github.com/textileio/go-textile-threads/eventstore"
	"github.com/textileio/go-textile-threads/util"
)

const modelName = "Person"

const schema = `{
	"$id": "https://example.com/person.schema.json",
	"$schema": "http://json-schema.org/draft-07/schema#",
	"title": "` + modelName + `",
	"type": "object",
	"required": ["ID"],
	"properties": {
		"ID": {
			"type": "string",
			"description": "The entity's id."
		},
		"firstName": {
			"type": "string",
			"description": "The person's first name."
		},
		"lastName": {
			"type": "string",
			"description": "The person's last name."
		},
		"age": {
			"description": "Age in years which must be equal to or greater than zero.",
			"type": "integer",
			"minimum": 0
		}
	}
}`

var (
	shutdown func()
	client   *Client
)

type Person struct {
	ID        string `json:"ID"`
	FirstName string `json:"firstName,omitempty"`
	LastName  string `json:"lastName,omitempty"`
	Age       int    `json:"age,omitempty"`
}

func TestMain(m *testing.M) {
	_, shutdown = makeServer()
	client = makeClient()
	exitVal := m.Run()
	shutdown()
	os.Exit(exitVal)
}

func TestNewStore(t *testing.T) {
	_, err := client.NewStore()
	if err != nil {
		t.Fatalf("failed to create new store: %v", err)
	}
}

func TestRegisterSchema(t *testing.T) {
	storeID, err := client.NewStore()
	checkErr(t, err)
	err = client.RegisterSchema(storeID, modelName, schema)
	if err != nil {
		t.Fatalf("failed to register schema: %v", err)
	}
}

func TestStart(t *testing.T) {
	storeID, err := client.NewStore()
	checkErr(t, err)
	err = client.RegisterSchema(storeID, modelName, schema)
	checkErr(t, err)
	err = client.Start(storeID)
	if err != nil {
		t.Fatalf("failed to start: %v", err)
	}
}

func TestStartFromAddress(t *testing.T) {
	storeID, err := client.NewStore()
	checkErr(t, err)
	err = client.RegisterSchema(storeID, modelName, schema)
	checkErr(t, err)

	// TODO: figure out how to test this
	// client.StartFromAddress(storeId, <multiaddress>, <read key>, <follow key>)
}

func TestModelCreate(t *testing.T) {
	storeID, err := client.NewStore()
	checkErr(t, err)
	err = client.RegisterSchema(storeID, modelName, schema)
	checkErr(t, err)
	err = client.Start(storeID)
	checkErr(t, err)

	err = client.ModelCreate(storeID, modelName, createPerson())
	if err != nil {
		t.Fatalf("failed to create model: %v", err)
	}
}

func TestModelSave(t *testing.T) {
	storeID, err := client.NewStore()
	checkErr(t, err)
	err = client.RegisterSchema(storeID, modelName, schema)
	checkErr(t, err)
	err = client.Start(storeID)
	checkErr(t, err)

	person := createPerson()

	err = client.ModelCreate(storeID, modelName, person)
	checkErr(t, err)

	person.Age = 30
	err = client.ModelSave(storeID, modelName, person)
	if err != nil {
		t.Fatalf("failed to save model: %v", err)
	}
}

func TestModelDelete(t *testing.T) {
	storeID, err := client.NewStore()
	checkErr(t, err)
	err = client.RegisterSchema(storeID, modelName, schema)
	checkErr(t, err)
	err = client.Start(storeID)
	checkErr(t, err)

	person := createPerson()

	err = client.ModelCreate(storeID, modelName, person)
	checkErr(t, err)

	err = client.ModelDelete(storeID, modelName, person.ID)
	if err != nil {
		t.Fatalf("failed to delete model: %v", err)
	}
}

func TestModelHas(t *testing.T) {
	storeID, err := client.NewStore()
	checkErr(t, err)
	err = client.RegisterSchema(storeID, modelName, schema)
	checkErr(t, err)
	err = client.Start(storeID)
	checkErr(t, err)

	person := createPerson()

	err = client.ModelCreate(storeID, modelName, person)
	checkErr(t, err)

	exists, err := client.ModelHas(storeID, modelName, person.ID)
	if err != nil {
		t.Fatalf("failed to check model has: %v", err)
	}
	if !exists {
		t.Fatal("model should exist but it doesn't")
	}
}

func TestModelFind(t *testing.T) {
	storeID, err := client.NewStore()
	checkErr(t, err)
	err = client.RegisterSchema(storeID, modelName, schema)
	checkErr(t, err)
	err = client.Start(storeID)
	checkErr(t, err)

	person := createPerson()

	err = client.ModelCreate(storeID, modelName, person)
	checkErr(t, err)

<<<<<<< HEAD
	q := es.JSONWhere("lastName").Eq(person.LastName)
=======
	q := es.JSONQuery{
		Ands: []es.JSONCriterion{
			{
				FieldPath: "lastName",
				Operation: es.Eq,
				Value: es.JSONValue{
					String: &person.LastName,
				},
			},
		},
	}
>>>>>>> af2a2ebb

	rawResults, err := client.ModelFind(storeID, modelName, q, []*Person{})
	if err != nil {
		t.Fatalf("failed to find: %v", err)
	}
	results := rawResults.([]*Person)
	if len(results) != 1 {
		t.Fatalf("expected 1 result, but got %v", len(results))
	}
	if !reflect.DeepEqual(results[0], person) {
		t.Fatal("model found by query does't equal the original")
	}
}

func TestModelFindByID(t *testing.T) {
	storeID, err := client.NewStore()
	checkErr(t, err)
	err = client.RegisterSchema(storeID, modelName, schema)
	checkErr(t, err)
	err = client.Start(storeID)
	checkErr(t, err)

	person := createPerson()

	err = client.ModelCreate(storeID, modelName, person)
	checkErr(t, err)

	newPerson := &Person{}
	err = client.ModelFindByID(storeID, modelName, person.ID, newPerson)
	if err != nil {
		t.Fatalf("failed to find model by id: %v", err)
	}
	if !reflect.DeepEqual(newPerson, person) {
		t.Fatal("model found by id does't equal the original")
	}
}

func TestReadTransaction(t *testing.T) {
	storeID, err := client.NewStore()
	checkErr(t, err)
	err = client.RegisterSchema(storeID, modelName, schema)
	checkErr(t, err)
	err = client.Start(storeID)
	checkErr(t, err)
	person := createPerson()
	err = client.ModelCreate(storeID, modelName, person)
	checkErr(t, err)

	txn, err := client.ReadTransaction(storeID, modelName)
	if err != nil {
		t.Fatalf("failed to create read txn: %v", err)
	}

	end, err := txn.Start()
	defer func() {
		err = end()
		if err != nil {
			t.Fatalf("failed to end txn: %v", err)
		}
	}()
	if err != nil {
		t.Fatalf("failed to start read txn: %v", err)
	}

	has, err := txn.Has(person.ID)
	if err != nil {
		t.Fatalf("failed to read txn has: %v", err)
	}
	if !has {
		t.Fatal("expected has to be true but it wasn't")
	}

	foundPerson := &Person{}
	err = txn.FindByID(person.ID, foundPerson)
	if err != nil {
		t.Fatalf("failed to txn find by id: %v", err)
	}
	if !reflect.DeepEqual(foundPerson, person) {
		t.Fatal("txn model found by id does't equal the original")
	}

	q := es.JSONQuery{
		Ands: []es.JSONCriterion{
			es.JSONCriterion{
				FieldPath: "lastName",
				Operation: es.Eq,
				Value: es.JSONValue{
					String: &person.LastName,
				},
			},
		},
	}

	rawResults, err := txn.Find(q, []*Person{})
	if err != nil {
		t.Fatalf("failed to find: %v", err)
	}
	results := rawResults.([]*Person)
	if len(results) != 1 {
		t.Fatalf("expected 1 result, but got %v", len(results))
	}
	if !reflect.DeepEqual(results[0], person) {
		t.Fatal("model found by query does't equal the original")
	}
}

func TestWriteTransaction(t *testing.T) {
	storeID, err := client.NewStore()
	checkErr(t, err)
	err = client.RegisterSchema(storeID, modelName, schema)
	checkErr(t, err)
	err = client.Start(storeID)
	checkErr(t, err)
	existingPerson := createPerson()
	err = client.ModelCreate(storeID, modelName, existingPerson)
	checkErr(t, err)

	txn, err := client.WriteTransaction(storeID, modelName)
	if err != nil {
		t.Fatalf("failed to create write txn: %v", err)
	}

	end, err := txn.Start()
	defer func() {
		err = end()
		if err != nil {
			t.Fatalf("failed to end txn: %v", err)
		}
	}()
	if err != nil {
		t.Fatalf("failed to start write txn: %v", err)
	}

	person := createPerson()

	err = txn.Create(person)
	if err != nil {
		t.Fatalf("failed to create in write txn: %v", err)
	}
	if person.ID == "" {
		t.Fatalf("expected an entity id to be set but it wasn't")
	}

	has, err := txn.Has(existingPerson.ID)
	if err != nil {
		t.Fatalf("failed to write txn has: %v", err)
	}
	if !has {
		t.Fatalf("expected has to be true but it wasn't")
	}

	foundExistingPerson := &Person{}
	err = txn.FindByID(existingPerson.ID, foundExistingPerson)
	if err != nil {
		t.Fatalf("failed to txn find by id: %v", err)
	}
	if !reflect.DeepEqual(foundExistingPerson, existingPerson) {
		t.Fatalf("txn model found by id does't equal the original")
	}

	q := es.JSONQuery{
		Ands: []es.JSONCriterion{
			es.JSONCriterion{
				FieldPath: "lastName",
				Operation: es.Eq,
				Value: es.JSONValue{
					String: &existingPerson.LastName,
				},
			},
		},
	}

	rawResults, err := txn.Find(q, []*Person{})
	if err != nil {
		t.Fatalf("failed to find: %v", err)
	}
	results := rawResults.([]*Person)
	if len(results) != 1 {
		t.Fatalf("expected 1 result, but got %v", len(results))
	}
	if !reflect.DeepEqual(results[0], existingPerson) {
		t.Fatal("model found by query does't equal the original")
	}

	existingPerson.Age = 99
	err = txn.Save(existingPerson)
	if err != nil {
		t.Fatalf("failed to save in write txn: %v", err)
	}

	err = txn.Delete(existingPerson.ID)
	if err != nil {
		t.Fatalf("failed to delete in write txn: %v", err)
	}
}

func TestListen(t *testing.T) {
	storeID, err := client.NewStore()
	checkErr(t, err)
	err = client.RegisterSchema(storeID, modelName, schema)
	checkErr(t, err)
	err = client.Start(storeID)
	checkErr(t, err)

	person := createPerson()

	err = client.ModelCreate(storeID, modelName, person)
	checkErr(t, err)

	channel, discard := client.Listen(storeID, modelName, person.ID)
	defer discard()

	go func() {
		time.Sleep(1 * time.Second)
		person.Age = 30
		_ = client.ModelSave(storeID, modelName, person)
		person.Age = 40
		_ = client.ModelSave(storeID, modelName, person)
	}()

	val, ok := <-channel
	if !ok {
		t.Fatal("channel no longer active at first event")
	} else {
		if val.err != nil {
			t.Fatalf("failed to receive first listen result: %v", val.err)
		}
		p := &Person{}
		if err := json.Unmarshal(val.data, p); err != nil {
			t.Fatalf("failed to unmarshal listen result: %v", err)
		}
		if p.Age != 30 {
			t.Fatalf("expected listen result age = 30 but got: %v", p.Age)
		}
	}

	val, ok = <-channel
	if !ok {
		t.Fatal("channel no longer active at second event")
	} else {
		if val.err != nil {
			t.Fatalf("failed to receive second listen result: %v", val.err)
		}
		p := &Person{}
		if err := json.Unmarshal(val.data, p); err != nil {
			t.Fatalf("failed to unmarshal listen result: %v", err)
		}
		if p.Age != 40 {
			t.Fatalf("expected listen result age = 40 but got: %v", p.Age)
		}
	}
}

func TestClose(t *testing.T) {
	err := client.Close()
	if err != nil {
		t.Fatalf("failed to close client: %v", err)
	}
}

func makeServer() (*api.Server, func()) {
	dir, err := ioutil.TempDir("", "")
	if err != nil {
		panic(err)
	}
	ts, err := es.DefaultThreadservice(
		dir,
		es.ListenPort(4106),
		es.ProxyPort(5150),
		es.Debug(true))
	if err != nil {
		panic(err)
	}
	ts.Bootstrap(util.DefaultBoostrapPeers())
	server, err := api.NewServer(context.Background(), ts, api.Config{
		RepoPath: dir,
		Debug:    true,
	})
	if err != nil {
		panic(err)
	}
	return server, func() {
		server.Close()
		if err := ts.Close(); err != nil {
			panic(err)
		}
		_ = os.RemoveAll(dir)
	}
}

func makeClient() *Client {
	client, err := NewClient("localhost", 9090)
	if err != nil {
		panic(err)
	}
	return client
}

func checkErr(t *testing.T, err error) {
	t.Helper()
	if err != nil {
		t.Fatal(err)
	}
}

func createPerson() *Person {
	return &Person{
		ID:        "",
		FirstName: "Adam",
		LastName:  "Doe",
		Age:       21,
	}
}<|MERGE_RESOLUTION|>--- conflicted
+++ resolved
@@ -188,21 +188,7 @@
 	err = client.ModelCreate(storeID, modelName, person)
 	checkErr(t, err)
 
-<<<<<<< HEAD
 	q := es.JSONWhere("lastName").Eq(person.LastName)
-=======
-	q := es.JSONQuery{
-		Ands: []es.JSONCriterion{
-			{
-				FieldPath: "lastName",
-				Operation: es.Eq,
-				Value: es.JSONValue{
-					String: &person.LastName,
-				},
-			},
-		},
-	}
->>>>>>> af2a2ebb
 
 	rawResults, err := client.ModelFind(storeID, modelName, q, []*Person{})
 	if err != nil {
@@ -284,17 +270,7 @@
 		t.Fatal("txn model found by id does't equal the original")
 	}
 
-	q := es.JSONQuery{
-		Ands: []es.JSONCriterion{
-			es.JSONCriterion{
-				FieldPath: "lastName",
-				Operation: es.Eq,
-				Value: es.JSONValue{
-					String: &person.LastName,
-				},
-			},
-		},
-	}
+	q := es.JSONWhere("lastName").Eq(person.LastName)
 
 	rawResults, err := txn.Find(q, []*Person{})
 	if err != nil {
@@ -363,17 +339,7 @@
 		t.Fatalf("txn model found by id does't equal the original")
 	}
 
-	q := es.JSONQuery{
-		Ands: []es.JSONCriterion{
-			es.JSONCriterion{
-				FieldPath: "lastName",
-				Operation: es.Eq,
-				Value: es.JSONValue{
-					String: &existingPerson.LastName,
-				},
-			},
-		},
-	}
+	q := es.JSONWhere("lastName").Eq(person.LastName)
 
 	rawResults, err := txn.Find(q, []*Person{})
 	if err != nil {
