package store

import (
	"context"
	"io/ioutil"
	"os"
	"reflect"
	"testing"
	"time"

	ds "github.com/ipfs/go-datastore"
	format "github.com/ipfs/go-ipld-format"
	"github.com/multiformats/go-multiaddr"
	core "github.com/textileio/go-threads/core/store"
)

func TestE2EWithThreads(t *testing.T) {
	t.Parallel()

	// peer1: Create store1, register a model, create and update an instance.
	tmpDir1, err := ioutil.TempDir("", "")
	checkErr(t, err)
	defer os.RemoveAll(tmpDir1)

	ts1, err := DefaultService(tmpDir1)
	checkErr(t, err)
	defer ts1.Close()

	s1, err := NewStore(ts1, WithRepoPath(tmpDir1))
	checkErr(t, err)
	defer s1.Close()
	m1, err := s1.Register("dummy", &dummyModel{})
	checkErr(t, err)
	checkErr(t, s1.Start())
	dummyInstance := &dummyModel{Name: "Textile", Counter: 0}
	checkErr(t, m1.Create(dummyInstance))
	dummyInstance.Counter += 42
	checkErr(t, m1.Save(dummyInstance))

	// Boilerplate to generate peer1 thread-addr and get follow/read keys
	threadID, _, err := s1.ThreadID()
	checkErr(t, err)
	threadInfo, err := s1.Service().GetThread(context.Background(), threadID)
	checkErr(t, err)
	peer1Addr := s1.Service().Host().Addrs()[0]
	peer1ID, err := multiaddr.NewComponent("p2p", s1.Service().Host().ID().String())
	checkErr(t, err)
	threadComp, err := multiaddr.NewComponent("thread", threadID.String())
	checkErr(t, err)
	threadAddr := peer1Addr.Encapsulate(peer1ID).Encapsulate(threadComp)

	// Create a completely parallel store, which will sync with the previous one
	// and should have the same state of dummyInstance.
	tmpDir2, err := ioutil.TempDir("", "")
	checkErr(t, err)
	defer os.RemoveAll(tmpDir2)
	ts2, err := DefaultService(tmpDir2)
	checkErr(t, err)
	defer ts2.Close()

	s2, err := NewStore(ts2, WithRepoPath(tmpDir2))
	checkErr(t, err)
	defer s2.Close()
	m2, err := s2.Register("dummy", &dummyModel{})
	checkErr(t, err)
	checkErr(t, s2.StartFromAddr(threadAddr, threadInfo.FollowKey, threadInfo.ReadKey))

	time.Sleep(time.Second * 3) // Wait a bit for sync

	dummyInstance2 := &dummyModel{}
	checkErr(t, m2.FindByID(dummyInstance.ID, dummyInstance2))
	if dummyInstance2.Name != dummyInstance.Name || dummyInstance2.Counter != dummyInstance.Counter {
		t.Fatalf("instances of both peers must be equal after sync")
	}
}

func TestOptions(t *testing.T) {
	t.Parallel()
	tmpDir, err := ioutil.TempDir("", "")
	checkErr(t, err)
	defer os.RemoveAll(tmpDir)

	ts, err := DefaultService(tmpDir)
	checkErr(t, err)

	ec := &mockEventCodec{}
	s, err := NewStore(ts, WithRepoPath(tmpDir), WithEventCodec(ec))
	checkErr(t, err)

	m, err := s.Register("dummy", &dummyModel{})
	checkErr(t, err)
	checkErr(t, m.Create(&dummyModel{Name: "Textile"}))

	if !ec.called {
		t.Fatalf("custom event codec wasn't called")
	}

	// Re-do again to re-use key. If something wasn't closed correctly, would fail
	checkErr(t, ts.Close())
	checkErr(t, s.Close())

	time.Sleep(time.Second * 3)
	ts, err = DefaultService(tmpDir)
	checkErr(t, err)
	defer ts.Close()
	s, err = NewStore(ts, WithRepoPath(tmpDir), WithEventCodec(ec))
	checkErr(t, err)
	checkErr(t, s.Close())
}

func TestListeners(t *testing.T) {
	t.Parallel()

	assertActions := func(actions, expected []Action) {
		if len(actions) != len(expected) {
			t.Fatalf("number of actions isn't correct, expected %d, got %d", len(expected), len(actions))
		}
		for i := range actions {
			if !reflect.DeepEqual(actions[i], expected[i]) {
				t.Fatalf("wrong action detect, expected %v, got %v", expected[i], actions[i])
			}
		}
	}

	t.Run("AllStoreEvents", func(t *testing.T) {
		t.Parallel()
		actions := runListenersComplexUseCase(t)
		expected := []Action{
			{Model: "Model1", Type: ActionSave, ID: "id-i1"},
			{Model: "Model1", Type: ActionCreate, ID: "id-i2"},
			{Model: "Model2", Type: ActionCreate, ID: "id-j1"},
			{Model: "Model1", Type: ActionSave, ID: "id-i1"},
			{Model: "Model1", Type: ActionSave, ID: "id-i2"},
			{Model: "Model2", Type: ActionSave, ID: "id-j1"},
			{Model: "Model1", Type: ActionDelete, ID: "id-i1"},
			{Model: "Model2", Type: ActionDelete, ID: "id-j1"},
			{Model: "Model1", Type: ActionDelete, ID: "id-i2"},
		}
		assertActions(actions, expected)
	})
	t.Run("AnyModel1Events", func(t *testing.T) {
		t.Parallel()
		actions := runListenersComplexUseCase(t, ListenOption{Model: "Model1"})
		expected := []Action{
			{Model: "Model1", Type: ActionSave, ID: "id-i1"},
			{Model: "Model1", Type: ActionCreate, ID: "id-i2"},
			{Model: "Model1", Type: ActionSave, ID: "id-i1"},
			{Model: "Model1", Type: ActionSave, ID: "id-i2"},
			{Model: "Model1", Type: ActionDelete, ID: "id-i1"},
			{Model: "Model1", Type: ActionDelete, ID: "id-i2"},
		}
		assertActions(actions, expected)
	})
	t.Run("AnyModel2Events", func(t *testing.T) {
		t.Parallel()
		actions := runListenersComplexUseCase(t, ListenOption{Model: "Model2"})
		expected := []Action{
			{Model: "Model2", Type: ActionCreate, ID: "id-j1"},
			{Model: "Model2", Type: ActionSave, ID: "id-j1"},
			{Model: "Model2", Type: ActionDelete, ID: "id-j1"},
		}
		assertActions(actions, expected)
	})
	t.Run("AnyCreateEvent", func(t *testing.T) {
		t.Parallel()
		actions := runListenersComplexUseCase(t, ListenOption{Type: ListenCreate})
		expected := []Action{
			{Model: "Model1", Type: ActionCreate, ID: "id-i2"},
			{Model: "Model2", Type: ActionCreate, ID: "id-j1"},
		}
		assertActions(actions, expected)
	})
	t.Run("AnySaveEvent", func(t *testing.T) {
		t.Parallel()
		actions := runListenersComplexUseCase(t, ListenOption{Type: ListenSave})
		expected := []Action{
			{Model: "Model1", Type: ActionSave, ID: "id-i1"},
			{Model: "Model1", Type: ActionSave, ID: "id-i1"},
			{Model: "Model1", Type: ActionSave, ID: "id-i2"},
			{Model: "Model2", Type: ActionSave, ID: "id-j1"},
		}
		assertActions(actions, expected)
	})
	t.Run("AnyDeleteEvent", func(t *testing.T) {
		t.Parallel()
		actions := runListenersComplexUseCase(t, ListenOption{Type: ListenDelete})
		expected := []Action{
			{Model: "Model1", Type: ActionDelete, ID: "id-i1"},
			{Model: "Model2", Type: ActionDelete, ID: "id-j1"},
			{Model: "Model1", Type: ActionDelete, ID: "id-i2"},
		}
		assertActions(actions, expected)
	})
	t.Run("AnyModel1OrDeleteModel2Events", func(t *testing.T) {
		t.Parallel()
		actions := runListenersComplexUseCase(t, ListenOption{Model: "Model1"}, ListenOption{Model: "Model2", Type: ListenDelete})
		expected := []Action{
			{Model: "Model1", Type: ActionSave, ID: "id-i1"},
			{Model: "Model1", Type: ActionCreate, ID: "id-i2"},
			{Model: "Model1", Type: ActionSave, ID: "id-i1"},
			{Model: "Model1", Type: ActionSave, ID: "id-i2"},
			{Model: "Model1", Type: ActionDelete, ID: "id-i1"},
			{Model: "Model2", Type: ActionDelete, ID: "id-j1"},
			{Model: "Model1", Type: ActionDelete, ID: "id-i2"},
		}
		assertActions(actions, expected)
	})
	t.Run("EmptyFilterEvent", func(t *testing.T) {
		t.Parallel()
		actions := runListenersComplexUseCase(t, ListenOption{Model: "Model3"})
		var expected []Action
		assertActions(actions, expected)
	})
	t.Run("MixedComplexEvent", func(t *testing.T) {
		t.Parallel()
		actions := runListenersComplexUseCase(t,
			ListenOption{Model: "Model2", Type: ListenSave},
			ListenOption{Model: "Model1", Type: ListenSave, ID: "id-i2"},
			ListenOption{Model: "Model1", Type: ListenDelete, ID: "id-i1"},
			ListenOption{Model: "Model2", Type: ListenDelete},
		)
		expected := []Action{
			{Model: "Model1", Type: ActionSave, ID: "id-i2"},
			{Model: "Model2", Type: ActionSave, ID: "id-j1"},
			{Model: "Model1", Type: ActionDelete, ID: "id-i1"},
			{Model: "Model2", Type: ActionDelete, ID: "id-j1"},
		}
		assertActions(actions, expected)
	})
}

// runListenersComplexUseCase runs a complex store use-case, and returns
// Actions received with the ...ListenOption provided.
func runListenersComplexUseCase(t *testing.T, los ...ListenOption) []Action {
	t.Helper()
	s, cls := createTestStore(t)
	m1, err := s.Register("Model1", &dummyModel{})
	checkErr(t, err)
	m2, err := s.Register("Model2", &dummyModel{})
	checkErr(t, err)

	// Create some instance *before* any listener, just to test doesn't appear
	// on listener Action stream.
	i1 := &dummyModel{ID: "id-i1", Name: "Textile1"}
	checkErr(t, m1.Create(i1))

	l, err := s.Listen(los...)
	checkErr(t, err)
	var actions []Action
	go func() {
		for a := range l.Channel() {
			actions = append(actions, a)
		}
	}()

	// Model1 Save i1
	i1.Name = "Textile0"
	checkErr(t, m1.Save(i1))

	// Model1 Create i2
	i2 := &dummyModel{ID: "id-i2", Name: "Textile2"}
	checkErr(t, m1.Create(i2))

	// Model2 Create j1
	j1 := &dummyModel{ID: "id-j1", Name: "Textile3"}
	checkErr(t, m2.Create(j1))

	// Model1 Save i1
	// Model1 Save i2
	err = m1.WriteTxn(func(txn *Txn) error {
		i1.Counter = 30
		i2.Counter = 11
		if err := txn.Save(i1, i2); err != nil {
			return nil
		}
		return nil
	})
	checkErr(t, err)

	// Model2 Save j1
	j1.Counter = -1
	j1.Name = "Textile33"
	checkErr(t, m2.Save(j1))

	checkErr(t, m1.Delete(i1.ID))

	// Model2 Delete
	checkErr(t, m2.Delete(j1.ID))

	// Model2 Delete i2
	checkErr(t, m1.Delete(i2.ID))

	l.Close()
	cls()
	// Expected generated actions:
	// Model1 Save i1
	// Model1 Create i2
	// Model2 Create j1
	// Save i1
	// Save i2
	// Model2 Save j1
	// Delete i1
	// Model2 Delete j1
	// Delete i2

	return actions
}

type dummyModel struct {
	ID      core.EntityID
	Name    string
	Counter int
}

type mockEventCodec struct {
	called bool
}

var _ core.EventCodec = (*mockEventCodec)(nil)

<<<<<<< HEAD
func (dec *mockEventCodec) Reduce(events []core.Event, datastore ds.TxnDatastore, baseKey ds.Key, indexFunc func(model string, key ds.Key, oldData, newData []byte, txn ds.Txn) error) ([]core.ReduceAction, error) {
=======
func (dec *mockEventCodec) Reduce([]core.Event, ds.TxnDatastore, ds.Key) ([]core.ReduceAction, error) {
>>>>>>> 599a1809
	dec.called = true
	return nil, nil
}
func (dec *mockEventCodec) Create([]core.Action) ([]core.Event, format.Node, error) {
	dec.called = true
	return nil, nil, nil
}
func (dec *mockEventCodec) EventsFromBytes([]byte) ([]core.Event, error) {
	dec.called = true
	return nil, nil
}<|MERGE_RESOLUTION|>--- conflicted
+++ resolved
@@ -318,11 +318,7 @@
 
 var _ core.EventCodec = (*mockEventCodec)(nil)
 
-<<<<<<< HEAD
-func (dec *mockEventCodec) Reduce(events []core.Event, datastore ds.TxnDatastore, baseKey ds.Key, indexFunc func(model string, key ds.Key, oldData, newData []byte, txn ds.Txn) error) ([]core.ReduceAction, error) {
-=======
-func (dec *mockEventCodec) Reduce([]core.Event, ds.TxnDatastore, ds.Key) ([]core.ReduceAction, error) {
->>>>>>> 599a1809
+func (dec *mockEventCodec) Reduce([]core.Event, ds.TxnDatastore, ds.Key, func(model string, key ds.Key, oldData, newData []byte, txn ds.Txn) error) ([]core.ReduceAction, error) {
 	dec.called = true
 	return nil, nil
 }
